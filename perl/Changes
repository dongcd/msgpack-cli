<<<<<<< HEAD
0.16

    - tests on 64bit machines with -Duselongdouble
      (reported by andk)
=======

0.1x

    - added PP version (used in cases PERL_DATA_MESSAGEPACK=pp or fail to load XS).
    - made Makefile.PL PP configurable.
    - test_pp in author's test
    - modified t/05_preferred_int.t for Win32
      (makamaka)
>>>>>>> 10ec1e48

0.15

    - better argument validation.
      (Dan Kogai)

0.14

    - fixed segv on serializing cyclic reference
      (Dan Kogai)

0.13

    - clearly specify requires_c99(), because msgpack C header requires C99.

0.12

    - PERL_NO_GET_CONTEXT makes horrible dTHXs. remove it.

0.11

    - oops(no feature changes)

0.10

    - added more test cases.
    - fixed portability issue
    - (reviewed by gfx++)

0.09_01

    - fixed memory leak issue(reported by Maxime Soulé)

0.09

    - support NVTYPE=="long double" or IVTYPE=="long long" environment
      (thanks to Jun Kuriyama++)

0.08

    - fixed PVNV issue...

0.07

    - do not use switch (SvTYPE(val)).

0.06

    - use SvNOK.

0.05

    - change type detection for old perl

0.04

    - check SvROK first(reported by yappo++)
    - PreferInteger: faster string to integer conversion; support negative value
      (frsyuki++)
    - make PreferInteger variable magical and remove get_sv from _msgpack_pack_sv
      (frsyuki++)

0.03

    - performance tuning for too long string
    - fixed memory leaks in stream unpacker

0.02

    - added $Data::MessagePack::PreferInteger
      (requested by yappo++)

0.01

    - initial release to CPAN<|MERGE_RESOLUTION|>--- conflicted
+++ resolved
@@ -1,18 +1,15 @@
-<<<<<<< HEAD
-0.16
-
-    - tests on 64bit machines with -Duselongdouble
-      (reported by andk)
-=======
-
-0.1x
+0.16_01
 
     - added PP version (used in cases PERL_DATA_MESSAGEPACK=pp or fail to load XS).
     - made Makefile.PL PP configurable.
     - test_pp in author's test
     - modified t/05_preferred_int.t for Win32
       (makamaka)
->>>>>>> 10ec1e48
+
+0.16
+
+    - tests on 64bit machines with -Duselongdouble
+      (reported by andk)
 
 0.15
 
