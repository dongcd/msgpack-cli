--- conflicted
+++ resolved
@@ -23,16 +23,6 @@
 #endif
 
 using System;
-<<<<<<< HEAD
-#if !UNITY
-#if XAMIOS || XAMDROID || CORE_CLR
-using Contract = MsgPack.MPContract;
-#else
-using System.Diagnostics.Contracts;
-#endif // XAMIOS || XAMDROID || CORE_CLR
-#endif // !UNITY
-=======
->>>>>>> 3c75cf43
 using System.Globalization;
 using System.Reflection;
 using System.Runtime.Serialization;
