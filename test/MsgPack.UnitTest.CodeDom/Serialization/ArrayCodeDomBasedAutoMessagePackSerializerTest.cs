﻿
 
#region -- License Terms --
//
// MessagePack for CLI
//
// Copyright (C) 2010-2015 FUJIWARA, Yusuke
//
//    Licensed under the Apache License, Version 2.0 (the "License");
//    you may not use this file except in compliance with the License.
//    You may obtain a copy of the License at
//
//        http://www.apache.org/licenses/LICENSE-2.0
//
//    Unless required by applicable law or agreed to in writing, software
//    distributed under the License is distributed on an "AS IS" BASIS,
//    WITHOUT WARRANTIES OR CONDITIONS OF ANY KIND, either express or implied.
//    See the License for the specific language governing permissions and
//    limitations under the License.
//
#endregion -- License Terms --

#pragma warning disable 3003
using System;
using System.Collections;
using System.Collections.Generic;
using System.Collections.ObjectModel;
using System.Collections.Specialized;
using System.Diagnostics;
using System.IO;
using System.Linq;
#if !NETFX_35 && !WINDOWS_PHONE
using System.Numerics;
#endif // !NETFX_35 && !WINDOWS_PHONE
using System.Reflection;
using System.Runtime.InteropServices.ComTypes;
using System.Runtime.Serialization;
using System.Text;
#if !NETFX_CORE && !WINDOWS_PHONE && !UNITY_IPHONE && !UNITY_ANDROID && !XAMIOS && !XAMDROID
using MsgPack.Serialization.CodeDomSerializers;
using MsgPack.Serialization.EmittingSerializers;
#endif // !NETFX_CORE && !WINDOWS_PHONE && !UNITY_IPHONE && !UNITY_ANDROID && !XAMIOS && !XAMDROID
#if !NETFX_35 && !UNITY_IPHONE && !UNITY_ANDROID && !XAMIOS && !XAMDROID
using MsgPack.Serialization.ExpressionSerializers;
#endif // !NETFX_35 && !UNITY_IPHONE && !UNITY_ANDROID && !XAMIOS && !XAMDROID
#if !MSTEST
using NUnit.Framework;
#else
using TestFixtureAttribute = Microsoft.VisualStudio.TestPlatform.UnitTestFramework.TestClassAttribute;
using TestAttribute = Microsoft.VisualStudio.TestPlatform.UnitTestFramework.TestMethodAttribute;
using TimeoutAttribute = NUnit.Framework.TimeoutAttribute;
using Assert = NUnit.Framework.Assert;
using Is = NUnit.Framework.Is;
#endif

namespace MsgPack.Serialization
{
<<<<<<< HEAD
	[Timeout( 60000 )]
=======
	[TestFixture]
	[Timeout( 30000 )]
>>>>>>> 1b5ecd71
	public class ArrayCodeDomBasedAutoMessagePackSerializerTest
	{
		private SerializationContext GetSerializationContext()
		{
			return new SerializationContext { SerializationMethod = SerializationMethod.Array, EmitterFlavor = EmitterFlavor.CodeDomBased };
		}

		private SerializationContext  NewSerializationContext( PackerCompatibilityOptions compatibilityOptions )
		{
			return new SerializationContext( compatibilityOptions ) { SerializationMethod = SerializationMethod.Array, EmitterFlavor = EmitterFlavor.CodeDomBased };
		}

		private MessagePackSerializer<T> CreateTarget<T>( SerializationContext context )
		{
			return context.GetSerializer<T>( context );
		}
		
		private bool CanDump
		{
			get { return true; }
		}

#if !NETFX_CORE && !WINDOWS_PHONE && !XAMIOS && !XAMDROID && !UNITY_IPHONE && !UNITY_ANDROID
		[SetUp]
		public void SetUp()
		{
			SerializerDebugging.DeletePastTemporaries();
			//SerializerDebugging.TraceEnabled = true;
			//SerializerDebugging.DumpEnabled = true;
			if ( SerializerDebugging.TraceEnabled )
			{
				Tracer.Emit.Listeners.Clear();
				Tracer.Emit.Switch.Level = SourceLevels.All;
				Tracer.Emit.Listeners.Add( new ConsoleTraceListener() );
			}

			SerializerDebugging.OnTheFlyCodeDomEnabled = true;
			SerializerDebugging.AddRuntimeAssembly( typeof( AddOnlyCollection<> ).Assembly.Location );
			if( typeof( AddOnlyCollection<> ).Assembly != this.GetType().Assembly )
			{
				SerializerDebugging.AddRuntimeAssembly( this.GetType().Assembly.Location );
			}
		}

		[TearDown]
		public void TearDown()
		{
			if ( SerializerDebugging.DumpEnabled && this.CanDump )
			{
				try
				{
					SerializerDebugging.Dump();
				}
				catch ( NotSupportedException ex )
				{
					Console.Error.WriteLine( ex );
				}
				finally
				{
					DefaultSerializationMethodGeneratorManager.Refresh();
				}
			}

			SerializerDebugging.Reset();
			SerializerDebugging.OnTheFlyCodeDomEnabled = false;
		}
#endif // !NETFX_CORE && !WINDOWS_PHONE && !XAMIOS && !XAMDROID && !UNITY_IPHONE && !UNITY_ANDROID

		private void DoKnownCollectionTest<T>( SerializationContext context )
			where T : new()
		{
			using ( var buffer = new MemoryStream() )
			{
				CreateTarget<T>( context ).Pack( buffer, new T() );
			}
		}

		[Test]
		public void TestUnpackTo()
		{
			var target = this.CreateTarget<Int32[]>( GetSerializationContext() );
			using ( var buffer = new MemoryStream() )
			{
				target.Pack( buffer, new[] { 1, 2 } );
				buffer.Position = 0;
				int[] result = new int[ 2 ];
				using ( var unpacker = Unpacker.Create( buffer, false ) )
				{
					unpacker.Read();
					target.UnpackTo( unpacker, result );
					Assert.That( result, Is.EqualTo( new[] { 1, 2 } ) );
				}
			}
		}

		[Test]
		public void TestInt32()
		{
			TestCore( 1, stream => Unpacking.UnpackInt32( stream ), null );
		}

		[Test]
		public void TestInt64()
		{
			TestCore( Int32.MaxValue + 1L, stream => Unpacking.UnpackInt64( stream ), null );
		}

		[Test]
		public void TestString()
		{
			TestCore( "abc", stream => Unpacking.UnpackString( stream ), null );
		}

		[Test]
		public void TestDateTime()
		{
			TestCore(
				DateTime.UtcNow,
				stream => MessagePackConvert.ToDateTime( Unpacking.UnpackInt64( stream ) ),
				CompareDateTime
			);
		}

		[Test]
		public void TestDateTimeOffset()
		{
			TestCore(
				DateTimeOffset.UtcNow,
				stream => MessagePackConvert.ToDateTimeOffset( Unpacking.UnpackInt64( stream ) ),
				( x, y ) => CompareDateTime( x.DateTime.ToUniversalTime(), y.DateTime.ToUniversalTime() )
			);
		}

		private static bool CompareDateTime( DateTime x, DateTime y )
		{
			return x.Date == y.Date && x.Hour == y.Hour && x.Minute == y.Minute && x.Second == y.Second && x.Millisecond == y.Millisecond;
		}

		[Test]
		public void TestUri()
		{
			TestCore( new Uri( "http://www.example.com" ), stream => new Uri( Unpacking.UnpackString( stream ) ), null );
		}

		[Test]
		public void TestComplexObject_WithShortcut()
		{
			SerializerDebugging.AvoidsGenericSerializer = false;
			try 
			{
				this.TestComplexObjectCore( this.GetSerializationContext() );
			}
			finally
			{
				SerializerDebugging.AvoidsGenericSerializer = false;
			}
		}

		[Test]
		public void TestComplexObject_WithoutShortcut()
		{
			SerializerDebugging.AvoidsGenericSerializer = true;
			try 
			{
				this.TestComplexObjectCore( this.GetSerializationContext() );
			}
			finally
			{
				SerializerDebugging.AvoidsGenericSerializer = false;
			}
		}

		private void TestComplexObjectCore( SerializationContext context )
		{
			var target = new ComplexType() { Source = new Uri( "http://www.exambple.com" ), TimeStamp = DateTime.Now, Data = new byte[] { 0x1, 0x2, 0x3, 0x4 } };
			target.History.Add( DateTime.Now.Subtract( TimeSpan.FromDays( 1 ) ), "Create New" );
			target.Points.Add( 123 );
			TestCoreWithVerify( target, context );
		}

		[Test]
		public void TestComplexTypeWithoutAnyAttribute_WithShortcut()
		{
			SerializerDebugging.AvoidsGenericSerializer = false;
			try 
			{
				this.TestComplexTypeWithoutAnyAttribute( this.GetSerializationContext() );
			}
			finally
			{
				SerializerDebugging.AvoidsGenericSerializer = false;
			}
		}

		[Test]
		public void TestComplexTypeWithoutAnyAttribute_WithoutShortcut()
		{
			SerializerDebugging.AvoidsGenericSerializer = true;
			try 
			{
				this.TestComplexTypeWithoutAnyAttribute( this.GetSerializationContext() );
			}
			finally
			{
				SerializerDebugging.AvoidsGenericSerializer = false;
			}
		}

		private void TestComplexTypeWithoutAnyAttribute( SerializationContext context )
		{
			var target = new ComplexTypeWithoutAnyAttribute() { Source = new Uri( "http://www.exambple.com" ), TimeStamp = DateTime.Now, Data = new byte[] { 0x1, 0x2, 0x3, 0x4 } };
			target.History.Add( DateTime.Now.Subtract( TimeSpan.FromDays( 1 ) ), "Create New" );
			TestCoreWithVerify( target, context );
		}

		[Test]
		public void TestTypeWithMissingMessagePackMemberAttributeMember()
		{
			this.TestTypeWithMissingMessagePackMemberAttributeMemberCore( this.GetSerializationContext() );
		}

		private void TestTypeWithMissingMessagePackMemberAttributeMemberCore( SerializationContext context )
		{
			var target = new TypeWithMissingMessagePackMemberAttributeMember();
			TestCoreWithVerify( target, context );
		}

		[Test]
		public void TestTypeWithInvalidMessagePackMemberAttributeMember()
		{
			Assert.Throws<SerializationException>( () => this.CreateTarget<TypeWithInvalidMessagePackMemberAttributeMember>( GetSerializationContext() ) );
		}

		[Test]
		public void TestTypeWithDuplicatedMessagePackMemberAttributeMember()
		{
			Assert.Throws<SerializationException>( () => this.CreateTarget<TypeWithDuplicatedMessagePackMemberAttributeMember>( GetSerializationContext() ) );
		}

		[Test]
		public void TestComplexObjectTypeWithDataContract_WithShortcut()
		{
			SerializerDebugging.AvoidsGenericSerializer = false;
			try 
			{
				this.TestComplexObjectTypeWithDataContractCore( this.GetSerializationContext() );
			}
			finally
			{
				SerializerDebugging.AvoidsGenericSerializer = false;
			}
		}

		[Test]
		public void TestComplexObjectTypeWithDataContract_WithoutShortcut()
		{
			SerializerDebugging.AvoidsGenericSerializer = true;
			try 
			{
				this.TestComplexObjectTypeWithDataContractCore( this.GetSerializationContext() );
			}
			finally
			{
				SerializerDebugging.AvoidsGenericSerializer = false;
			}
		}

		private void TestComplexObjectTypeWithDataContractCore( SerializationContext context )
		{
			var target = new ComplexTypeWithDataContract() { Source = new Uri( "http://www.exambple.com" ), TimeStamp = DateTime.Now, Data = new byte[] { 0x1, 0x2, 0x3, 0x4 } };
			target.History.Add( DateTime.Now.Subtract( TimeSpan.FromDays( 1 ) ), "Create New" );
#if !NETFX_CORE && !SILVERLIGHT
			target.NonSerialized = new DefaultTraceListener();
#else
			target.NonSerialized = new Stopwatch();
#endif // !NETFX_CORE && !SILVERLIGHT
			TestCoreWithVerify( target, context );
		}

		[Test]
		public void TestComplexTypeWithDataContractWithOrder_WithShortcut()
		{
			SerializerDebugging.AvoidsGenericSerializer = false;
			try 
			{
				this.TestComplexTypeWithDataContractWithOrderCore( this.GetSerializationContext() );
			}
			finally
			{
				SerializerDebugging.AvoidsGenericSerializer = false;
			}
		}

		[Test]
		public void TestComplexTypeWithDataContractWithOrder_WithoutShortcut()
		{
			SerializerDebugging.AvoidsGenericSerializer = true;
			try 
			{
				this.TestComplexTypeWithDataContractWithOrderCore( this.GetSerializationContext() );
			}
			finally
			{
				SerializerDebugging.AvoidsGenericSerializer = false;
			}
		}

		private void TestComplexTypeWithDataContractWithOrderCore( SerializationContext context )
		{
			var target = new ComplexTypeWithDataContractWithOrder() { Source = new Uri( "http://www.exambple.com" ), TimeStamp = DateTime.Now, Data = new byte[] { 0x1, 0x2, 0x3, 0x4 } };
			target.History.Add( DateTime.Now.Subtract( TimeSpan.FromDays( 1 ) ), "Create New" );
#if !NETFX_CORE && !SILVERLIGHT
			target.NonSerialized = new DefaultTraceListener();
#else
			target.NonSerialized = new Stopwatch();
#endif
			TestCoreWithVerify( target, context );
		}

		[Test]
		public void TestComplexObjectTypeWithNonSerialized_WithShortcut()
		{
			SerializerDebugging.AvoidsGenericSerializer = false;
			try 
			{
				this.TestComplexObjectTypeWithNonSerializedCore( this.GetSerializationContext() );
			}
			finally
			{
				SerializerDebugging.AvoidsGenericSerializer = false;
			}
		}

		[Test]
		public void TestComplexObjectTypeWithNonSerialized_WithoutShortcut()
		{
			SerializerDebugging.AvoidsGenericSerializer = true;
			try 
			{
				this.TestComplexObjectTypeWithNonSerializedCore( this.GetSerializationContext() );
			}
			finally
			{
				SerializerDebugging.AvoidsGenericSerializer = false;
			}
	}

		private void TestComplexObjectTypeWithNonSerializedCore( SerializationContext context )
		{
			var target = new ComplexTypeWithNonSerialized() { Source = new Uri( "http://www.exambple.com" ), TimeStamp = DateTime.Now, Data = new byte[] { 0x1, 0x2, 0x3, 0x4 } };
			target.History.Add( DateTime.Now.Subtract( TimeSpan.FromDays( 1 ) ), "Create New" );
#if !NETFX_CORE && !SILVERLIGHT
			target.NonSerialized = new DefaultTraceListener();
#endif
			TestCoreWithVerify( target, context );
		}

		[Test]
		public void TestDataMemberAttributeOrderWithOneBase()
		{
			var context = GetSerializationContext();
			var value = new ComplexTypeWithOneBaseOrder();
			var target = this.CreateTarget<ComplexTypeWithOneBaseOrder>( context );
			using ( var buffer = new MemoryStream() )
			{
				target.Pack( buffer, value );
				buffer.Position = 0;
				var unpacked = target.Unpack( buffer );
				Assert.That( unpacked.One, Is.EqualTo( value.One ) );
				Assert.That( unpacked.Two, Is.EqualTo( value.Two ) );
			}
		}

		[Test]
		public void TestDataMemberAttributeOrderWithOneBase_ProtoBufCompatible()
		{
			var context = GetSerializationContext();
			context.CompatibilityOptions.OneBoundDataMemberOrder = true;
			var value = new ComplexTypeWithOneBaseOrder();
			var target = this.CreateTarget<ComplexTypeWithOneBaseOrder>( context );
			using ( var buffer = new MemoryStream() )
			{
				target.Pack( buffer, value );
				buffer.Position = 0;
				var unpacked = target.Unpack( buffer );
				Assert.That( unpacked.One, Is.EqualTo( value.One ) );
				Assert.That( unpacked.Two, Is.EqualTo( value.Two ) );
			}
		}

		[Test]
		public void TestDataMemberAttributeOrderWithOneBaseDeserialize()
		{
			var context = GetSerializationContext();
			context.SerializationMethod = SerializationMethod.Array;
			var target = this.CreateTarget<ComplexTypeWithOneBaseOrder>( context );
			using ( var buffer = new MemoryStream() )
			{
				buffer.Write( new byte[] { 0x93, 0xff, 10, 20 } );
				buffer.Position = 0;
				var unpacked = target.Unpack( buffer );
				Assert.That( unpacked.One, Is.EqualTo( 10 ) );
				Assert.That( unpacked.Two, Is.EqualTo( 20 ) );
			}
		}

		[Test]
		public void TestDataMemberAttributeOrderWithOneBaseDeserialize_ProtoBufCompatible()
		{
			var context = GetSerializationContext();
			context.SerializationMethod = SerializationMethod.Array;
			context.CompatibilityOptions.OneBoundDataMemberOrder = true;
			var target = this.CreateTarget<ComplexTypeWithOneBaseOrder>( context );
			using ( var buffer = new MemoryStream() )
			{
				buffer.Write( new byte[] { 0x92, 10, 20 } );
				buffer.Position = 0;
				var unpacked = target.Unpack( buffer );
				Assert.That( unpacked.One, Is.EqualTo( 10 ) );
				Assert.That( unpacked.Two, Is.EqualTo( 20 ) );
			}
		}

		[Test]
		public void TestDataMemberAttributeOrderWithZeroBase_ProtoBufCompatible_Fail()
		{
			var context = GetSerializationContext();
			context.SerializationMethod = SerializationMethod.Array;
			context.CompatibilityOptions.OneBoundDataMemberOrder = true;
			Assert.Throws<NotSupportedException>(
				() => this.CreateTarget<ComplexTypeWithTwoMember>( context )
			);
		}

		[Test]
		public void TestDataMemberAttributeNamedProperties()
		{
			var context = GetSerializationContext();
			if ( context.SerializationMethod == SerializationMethod.Array )
			{
				// Nothing to test.
				return;
			}

			var value = new DataMemberAttributeNamedPropertyTestTarget() { Member = "A Member" };
			var target = this.CreateTarget<DataMemberAttributeNamedPropertyTestTarget>( context );
			using ( var buffer = new MemoryStream() )
			{
				target.Pack( buffer, value );
				buffer.Position = 0;
				var asDictionary = Unpacking.UnpackDictionary( buffer );

				Assert.That( asDictionary[ "Alias" ] == value.Member );

				buffer.Position = 0;

				var unpacked = target.Unpack( buffer );
				Assert.That( unpacked.Member, Is.EqualTo( value.Member ) );
			}
		}

		[Test]
		public void TestEnum()
		{
			TestCore( DayOfWeek.Sunday, stream => ( DayOfWeek )Enum.Parse( typeof( DayOfWeek ), Unpacking.UnpackString( stream ) ), ( x, y ) => x == y );
		}

#if !NETFX_CORE && !SILVERLIGHT
		[Test]
		public void TestNameValueCollection()
		{
			var target = new NameValueCollection();
			target.Add( String.Empty, "Empty-1" );
			target.Add( String.Empty, "Empty-2" );
			target.Add( "1", "1-1" );
			target.Add( "1", "1-2" );
			target.Add( "1", "1-3" );
			target.Add( "null", null ); // This value will not be packed.
			target.Add( "Empty", String.Empty );
			target.Add( "2", "2" );
			var serializer = this.CreateTarget<NameValueCollection>( this.GetSerializationContext() );
			using ( var stream = new MemoryStream() )
			{
				serializer.Pack( stream, target );
				stream.Position = 0;
				NameValueCollection result = serializer.Unpack( stream );
				Assert.That( result.GetValues( String.Empty ), Is.EquivalentTo( new[] { "Empty-1", "Empty-2" } ) );
				Assert.That( result.GetValues( "1" ), Is.EquivalentTo( new[] { "1-1", "1-2", "1-3" } ) );
				Assert.That( result.GetValues( "null" ), Is.Null );
				Assert.That( result.GetValues( "Empty" ), Is.EquivalentTo( new string[] { String.Empty } ) );
				Assert.That( result.GetValues( "2" ), Is.EquivalentTo( new string[] { "2" } ) );
				// null only value is not packed.
				Assert.That( result.Count, Is.EqualTo( target.Count - 1 ) );
			}
		}

		[Test]
		public void TestNameValueCollection_NullKey()
		{
			var target = new NameValueCollection();
			target.Add( null, "null" );
			var serializer = this.CreateTarget<NameValueCollection>( this.GetSerializationContext() );
			using ( var stream = new MemoryStream() )
			{
				Assert.Throws<NotSupportedException>( () => serializer.Pack( stream, target ) );
			}
		}
#endif

		[Test]
		public void TestByteArrayContent()
		{
			var serializer = this.CreateTarget<byte[]>( this.GetSerializationContext() );
			using ( var stream = new MemoryStream() )
			{
				serializer.Pack( stream, new byte[] { 1, 2, 3, 4 } );
				stream.Position = 0;
				Assert.That( Unpacking.UnpackBinary( stream ).ToArray(), Is.EqualTo( new byte[] { 1, 2, 3, 4 } ) );
			}
		}

		[Test]
		public void TestCharArrayContent()
		{
			var serializer = this.CreateTarget<char[]>( GetSerializationContext() );
			using ( var stream = new MemoryStream() )
			{
				serializer.Pack( stream, new char[] { 'a', 'b', 'c', 'd' } );
				stream.Position = 0;
				Assert.That( Unpacking.UnpackString( stream ), Is.EqualTo( "abcd" ) );
			}
		}

#if !NETFX_35
		[Test]
		public void TestTuple1()
		{
			TestTupleCore( new Tuple<int>( 1 ) );
		}

		[Test]
		public void TestTuple7()
		{
			TestTupleCore( new Tuple<int, string, int, string, int, string, int>( 1, "2", 3, "4", 5, "6", 7 ) );
		}

		[Test]
		public void TestTuple8()
		{
			TestTupleCore(
				new Tuple<
				int, string, int, string, int, string, int,
				Tuple<string>>(
					1, "2", 3, "4", 5, "6", 7,
					new Tuple<string>( "8" )
				)
			);
		}

		[Test]
		public void TestTuple14()
		{
			TestTupleCore(
				new Tuple<
				int, string, int, string, int, string, int,
				Tuple<
				string, int, string, int, string, int, string
				>
				>(
					1, "2", 3, "4", 5, "6", 7,
					new Tuple<string, int, string, int, string, int, string>(
						"8", 9, "10", 11, "12", 13, "14"
					)
				)
			);
		}

		[Test]
		public void TestTuple15()
		{
			TestTupleCore(
				new Tuple<
				int, string, int, string, int, string, int,
				Tuple<
				string, int, string, int, string, int, string,
				Tuple<int>
				>
				>(
					1, "2", 3, "4", 5, "6", 7,
					new Tuple<string, int, string, int, string, int, string, Tuple<int>>(
						"8", 9, "10", 11, "12", 13, "14",
						new Tuple<int>( 15 )
					)
				)
			);
		}

		private void TestTupleCore<T>( T expected )
			where T : IStructuralEquatable
		{
			var serializer = this.CreateTarget<T>( GetSerializationContext() );
			using ( var stream = new MemoryStream() )
			{
				serializer.Pack( stream, expected );
				stream.Position = 0;
				Assert.That( serializer.Unpack( stream ), Is.EqualTo( expected ) );
			}
		}
#endif // !NETFX_35

		[Test]
		public void TestEmptyBytes()
		{
			var serializer = this.CreateTarget<byte[]>( GetSerializationContext() );
			using ( var stream = new MemoryStream() )
			{
				serializer.Pack( stream, new byte[ 0 ] );
				Assert.That( stream.Length, Is.EqualTo( 1 ), BitConverter.ToString( stream.ToArray() ) );
				stream.Position = 0;
				Assert.That( serializer.Unpack( stream ), Is.EqualTo( new byte[ 0 ] ) );
			}
		}

		[Test]
		public void TestEmptyString()
		{
			var serializer = this.CreateTarget<string>( GetSerializationContext() );
			using ( var stream = new MemoryStream() )
			{
				serializer.Pack( stream, String.Empty );
				Assert.That( stream.Length, Is.EqualTo( 1 ) );
				stream.Position = 0;
				Assert.That( serializer.Unpack( stream ), Is.EqualTo( String.Empty ) );
			}
		}

		[Test]
		public void TestEmptyIntArray()
		{
			var serializer = this.CreateTarget<int[]>( GetSerializationContext() );
			using ( var stream = new MemoryStream() )
			{
				serializer.Pack( stream, new int[ 0 ] );
				Assert.That( stream.Length, Is.EqualTo( 1 ) );
				stream.Position = 0;
				Assert.That( serializer.Unpack( stream ), Is.EqualTo( new int[ 0 ] ) );
			}
		}

		[Test]
		public void TestEmptyKeyValuePairArray()
		{
			var serializer = this.CreateTarget<KeyValuePair<string, int>[]>( GetSerializationContext() );
			using ( var stream = new MemoryStream() )
			{
				serializer.Pack( stream, new KeyValuePair<string, int>[ 0 ] );
				Assert.That( stream.Length, Is.EqualTo( 1 ) );
				stream.Position = 0;
				Assert.That( serializer.Unpack( stream ), Is.EqualTo( new KeyValuePair<string, int>[ 0 ] ) );
			}
		}

		[Test]
		public void TestEmptyMap()
		{
			var serializer = this.CreateTarget<Dictionary<string, int>>( GetSerializationContext() );
			using ( var stream = new MemoryStream() )
			{
				serializer.Pack( stream, new Dictionary<string, int>() );
				Assert.That( stream.Length, Is.EqualTo( 1 ) );
				stream.Position = 0;
				Assert.That( serializer.Unpack( stream ), Is.EqualTo( new Dictionary<string, int>() ) );
			}
		}

		[Test]
		public void TestNullable()
		{
			var serializer = this.CreateTarget<int?>( GetSerializationContext() );
			using ( var stream = new MemoryStream() )
			{
				serializer.Pack( stream, 1 );
				Assert.That( stream.Length, Is.EqualTo( 1 ) );
				stream.Position = 0;
				Assert.That( serializer.Unpack( stream ), Is.EqualTo( 1 ) );

				stream.Position = 0;
				serializer.Pack( stream, null );
				Assert.That( stream.Length, Is.EqualTo( 1 ) );
				stream.Position = 0;
				Assert.That( serializer.Unpack( stream ), Is.EqualTo( null ) );
			}
		}

		[Test]
		public void TestValueType_Success()
		{
			var serializer = this.CreateTarget<TestValueType>( GetSerializationContext() );
			using ( var stream = new MemoryStream() )
			{
				var value = new TestValueType() { StringField = "ABC", Int32ArrayField = new int[] { 1, 2, 3 }, DictionaryField = new Dictionary<int, int>() { { 1, 1 } } };
				serializer.Pack( stream, value );
				stream.Position = 0;
				var result = serializer.Unpack( stream );
				Assert.That( result.StringField, Is.EqualTo( value.StringField ) );
				Assert.That( result.Int32ArrayField, Is.EqualTo( value.Int32ArrayField ) );
				Assert.That( result.DictionaryField, Is.EqualTo( value.DictionaryField ) );
			}
		}

		[Test]
		public void TestHasInitOnlyField_Fail()
		{
			Assert.Throws<SerializationException>( () => this.CreateTarget<HasInitOnlyField>( GetSerializationContext() ) );
		}

		[Test]
		public void TestHasInitOnlyFieldWithConstructor_Success()
		{
			var serializer = this.CreateTarget<HasInitOnlyFieldWithConstructor>( GetSerializationContext() );
			using ( var stream = new MemoryStream() )
			{
				var value = new HasInitOnlyFieldWithConstructor( "123" );
				serializer.Pack( stream, value );
				stream.Position = 0;
				var result = serializer.Unpack( stream );
				Assert.That( result.Field, Is.EqualTo( "123" ) );
			}
		}

		[Test]
		public void TestHasInitOnlyFieldWithConstructorMissing_Success()
		{
			var serializer = this.CreateTarget<HasInitOnlyFieldWithConstructor>( GetSerializationContext() );
			using ( var stream = new MemoryStream() )
			{
				stream.Write( new byte[]{ 0x90 } );
				stream.Position = 0;
				var result = serializer.Unpack( stream );
				Assert.That( result.Field, Is.Null );
			}
		}

		[Test]
		public void TestHasInitOnlyFieldWithConstructorWithExtra_Success()
		{
			var serializer = this.CreateTarget<HasInitOnlyFieldWithConstructor>( GetSerializationContext() );
			using ( var stream = new MemoryStream() )
			{
				using ( var packer = Packer.Create( stream, false ) )
				{
					packer.PackArrayHeader( 2 );
					packer.Pack( "ABC" );
					packer.PackNull();
				}

				stream.Position = 0;
				var result = serializer.Unpack( stream );
				Assert.That( result.Field, Is.EqualTo( "ABC" ) );
			}
		}

		[Test]
		public void TestHasGetOnlyProperty_Fail()
		{
			Assert.Throws<SerializationException>( () => this.CreateTarget<HasGetOnlyProperty>( GetSerializationContext() ) );
		}

		[Test]
		public void TestHasGetOnlyPropertyWithConstructor_Success()
		{
			var serializer = this.CreateTarget<HasGetOnlyPropertyWithConstructor>( GetSerializationContext() );
			using ( var stream = new MemoryStream() )
			{
				var value = new HasGetOnlyPropertyWithConstructor( "123" );
				serializer.Pack( stream, value );
				stream.Position = 0;
				var result = serializer.Unpack( stream );
				Assert.That( result.Property, Is.EqualTo( "123" ) );
			}
		}

		[Test]
		public void TestHasGetOnlyPropertyWithConstructorMissing_Success()
		{
			var serializer = this.CreateTarget<HasGetOnlyPropertyWithConstructor>( GetSerializationContext() );
			using ( var stream = new MemoryStream() )
			{
				stream.Write( new byte[]{ 0x90 } );
				stream.Position = 0;
				var result = serializer.Unpack( stream );
				Assert.That( result.Property, Is.Null );
			}
		}

		[Test]
		public void TestHasGetOnlyPropertyWithConstructorWithExtra_Success()
		{
			var serializer = this.CreateTarget<HasGetOnlyPropertyWithConstructor>( GetSerializationContext() );
			using ( var stream = new MemoryStream() )
			{
				using ( var packer = Packer.Create( stream, false ) )
				{
					packer.PackArrayHeader( 2 );
					packer.Pack( "ABC" );
					packer.PackNull();
				}

				stream.Position = 0;
				var result = serializer.Unpack( stream );
				Assert.That( result.Property, Is.EqualTo( "ABC" ) );
			}
		}

		[Test]
		public void TestOnlyCollection_Success()
		{
			var serializer = this.CreateTarget<OnlyCollection>( GetSerializationContext() );
			using ( var stream = new MemoryStream() )
			{
				var value = new OnlyCollection();
				value.Collection.Add( 1 );
				value.Collection.Add( 2 );
				serializer.Pack( stream, value );
				stream.Position = 0;
				var result = serializer.Unpack( stream );
				Assert.That( result.Collection.ToArray(), Is.EqualTo( new [] { 1, 2 } ) );
			}
		}

		[Test]
		public void TestConstrutorDeserializationOnlyCollection_Fail()
		{
			Assert.Throws<SerializationException>( () => this.CreateTarget<OnlyCollectionWithConstructor>( GetSerializationContext() ) );
		}

		[Test]
		public void TestConstrutorDeserializationWithAnotherNameConstrtor_DifferIsSetDefault()
		{
			var serializer = this.CreateTarget<WithAnotherNameConstructor>( GetSerializationContext() );
			using ( var stream = new MemoryStream() )
			{
				var value = new WithAnotherNameConstructor( 1, 2 );
				serializer.Pack( stream, value );
				stream.Position = 0;
				var result = serializer.Unpack( stream );
				Assert.That( result.ReadOnlySame, Is.EqualTo( 1 ) );
				Assert.That( result.ReadOnlyDiffer, Is.EqualTo( 0 ) );
			}
		}

		[Test]
		public void TestConstrutorDeserializationWithAnotherTypeConstrtor_DifferIsSetDefault()
		{
			var serializer = this.CreateTarget<WithAnotherTypeConstructor>( GetSerializationContext() );
			using ( var stream = new MemoryStream() )
			{
				var value = new WithAnotherTypeConstructor( 1, 2 );
				serializer.Pack( stream, value );
				stream.Position = 0;
				var result = serializer.Unpack( stream );
				Assert.That( result.ReadOnlySame, Is.EqualTo( 1 ) );
				Assert.That( result.ReadOnlyDiffer, Is.EqualTo( "0" ) );
			}
		}

		[Test]
		public void TestConstrutorDeserializationWithAttribute_Preferred()
		{
			var serializer = this.CreateTarget<WithConstructorAttribute>( GetSerializationContext() );
			using ( var stream = new MemoryStream() )
			{
				var value = new WithConstructorAttribute( 1, false );
				Assert.That( value.IsAttributePreferred, Is.False );
				serializer.Pack( stream, value );
				stream.Position = 0;
				var result = serializer.Unpack( stream );
				Assert.That( result.Value, Is.EqualTo( 1 ) );
				Assert.That( result.IsAttributePreferred, Is.True );
			}
		}

		[Test]
		public void TestConstrutorDeserializationWithMultipleAttributes_Fail()
		{
			Assert.Throws<SerializationException>( () => this.CreateTarget<WithMultipleConstructorAttributes>( GetSerializationContext() ) );
		}


		[Test]
		public void TestOptionalConstructorByte_Success()
		{
			var serializer = this.CreateTarget<WithOptionalConstructorParameterByte>( GetSerializationContext() );
			using ( var stream = new MemoryStream() )
			{
				stream.Write( new byte[]{ 0x90 }, 0, 1 );
				stream.Position = 0;
				var result = serializer.Unpack( stream );
				Assert.That( result.Value, Is.EqualTo( ( byte )2 ) );
			}
		}

		[Test]
		public void TestOptionalConstructorSByte_Success()
		{
			var serializer = this.CreateTarget<WithOptionalConstructorParameterSByte>( GetSerializationContext() );
			using ( var stream = new MemoryStream() )
			{
				stream.Write( new byte[]{ 0x90 }, 0, 1 );
				stream.Position = 0;
				var result = serializer.Unpack( stream );
				Assert.That( result.Value, Is.EqualTo( ( sbyte )-2 ) );
			}
		}

		[Test]
		public void TestOptionalConstructorInt16_Success()
		{
			var serializer = this.CreateTarget<WithOptionalConstructorParameterInt16>( GetSerializationContext() );
			using ( var stream = new MemoryStream() )
			{
				stream.Write( new byte[]{ 0x90 }, 0, 1 );
				stream.Position = 0;
				var result = serializer.Unpack( stream );
				Assert.That( result.Value, Is.EqualTo( ( short )-2 ) );
			}
		}

		[Test]
		public void TestOptionalConstructorUInt16_Success()
		{
			var serializer = this.CreateTarget<WithOptionalConstructorParameterUInt16>( GetSerializationContext() );
			using ( var stream = new MemoryStream() )
			{
				stream.Write( new byte[]{ 0x90 }, 0, 1 );
				stream.Position = 0;
				var result = serializer.Unpack( stream );
				Assert.That( result.Value, Is.EqualTo( ( ushort )2 ) );
			}
		}

		[Test]
		public void TestOptionalConstructorInt32_Success()
		{
			var serializer = this.CreateTarget<WithOptionalConstructorParameterInt32>( GetSerializationContext() );
			using ( var stream = new MemoryStream() )
			{
				stream.Write( new byte[]{ 0x90 }, 0, 1 );
				stream.Position = 0;
				var result = serializer.Unpack( stream );
				Assert.That( result.Value, Is.EqualTo( -2 ) );
			}
		}

		[Test]
		public void TestOptionalConstructorUInt32_Success()
		{
			var serializer = this.CreateTarget<WithOptionalConstructorParameterUInt32>( GetSerializationContext() );
			using ( var stream = new MemoryStream() )
			{
				stream.Write( new byte[]{ 0x90 }, 0, 1 );
				stream.Position = 0;
				var result = serializer.Unpack( stream );
				Assert.That( result.Value, Is.EqualTo( ( uint )2 ) );
			}
		}

		[Test]
		public void TestOptionalConstructorInt64_Success()
		{
			var serializer = this.CreateTarget<WithOptionalConstructorParameterInt64>( GetSerializationContext() );
			using ( var stream = new MemoryStream() )
			{
				stream.Write( new byte[]{ 0x90 }, 0, 1 );
				stream.Position = 0;
				var result = serializer.Unpack( stream );
				Assert.That( result.Value, Is.EqualTo( -2L ) );
			}
		}

		[Test]
		public void TestOptionalConstructorUInt64_Success()
		{
			var serializer = this.CreateTarget<WithOptionalConstructorParameterUInt64>( GetSerializationContext() );
			using ( var stream = new MemoryStream() )
			{
				stream.Write( new byte[]{ 0x90 }, 0, 1 );
				stream.Position = 0;
				var result = serializer.Unpack( stream );
				Assert.That( result.Value, Is.EqualTo( ( ulong )2L ) );
			}
		}

		[Test]
		public void TestOptionalConstructorSingle_Success()
		{
			var serializer = this.CreateTarget<WithOptionalConstructorParameterSingle>( GetSerializationContext() );
			using ( var stream = new MemoryStream() )
			{
				stream.Write( new byte[]{ 0x90 }, 0, 1 );
				stream.Position = 0;
				var result = serializer.Unpack( stream );
				Assert.That( result.Value, Is.EqualTo( 1.2f ) );
			}
		}

		[Test]
		public void TestOptionalConstructorDouble_Success()
		{
			var serializer = this.CreateTarget<WithOptionalConstructorParameterDouble>( GetSerializationContext() );
			using ( var stream = new MemoryStream() )
			{
				stream.Write( new byte[]{ 0x90 }, 0, 1 );
				stream.Position = 0;
				var result = serializer.Unpack( stream );
				Assert.That( result.Value, Is.EqualTo( 1.2 ) );
			}
		}

		[Test]
		public void TestOptionalConstructorDecimal_Success()
		{
			var serializer = this.CreateTarget<WithOptionalConstructorParameterDecimal>( GetSerializationContext() );
			using ( var stream = new MemoryStream() )
			{
				stream.Write( new byte[]{ 0x90 }, 0, 1 );
				stream.Position = 0;
				var result = serializer.Unpack( stream );
				Assert.That( result.Value, Is.EqualTo( 1.2m ) );
			}
		}

		[Test]
		public void TestOptionalConstructorBoolean_Success()
		{
			var serializer = this.CreateTarget<WithOptionalConstructorParameterBoolean>( GetSerializationContext() );
			using ( var stream = new MemoryStream() )
			{
				stream.Write( new byte[]{ 0x90 }, 0, 1 );
				stream.Position = 0;
				var result = serializer.Unpack( stream );
				Assert.That( result.Value, Is.EqualTo( true ) );
			}
		}

		[Test]
		public void TestOptionalConstructorChar_Success()
		{
			var serializer = this.CreateTarget<WithOptionalConstructorParameterChar>( GetSerializationContext() );
			using ( var stream = new MemoryStream() )
			{
				stream.Write( new byte[]{ 0x90 }, 0, 1 );
				stream.Position = 0;
				var result = serializer.Unpack( stream );
				Assert.That( result.Value, Is.EqualTo( 'A' ) );
			}
		}

		[Test]
		public void TestOptionalConstructorString_Success()
		{
			var serializer = this.CreateTarget<WithOptionalConstructorParameterString>( GetSerializationContext() );
			using ( var stream = new MemoryStream() )
			{
				stream.Write( new byte[]{ 0x90 }, 0, 1 );
				stream.Position = 0;
				var result = serializer.Unpack( stream );
				Assert.That( result.Value, Is.EqualTo( "ABC" ) );
			}
		}

		[Test]
		public void TestCollection_Success()
		{
			var serializer = this.CreateTarget<Collection<int>>( GetSerializationContext() );
			using ( var stream = new MemoryStream() )
			{
				var value = new Collection<int>() { 1, 2, 3 };
				serializer.Pack( stream, value );
				stream.Position = 0;
				var result = serializer.Unpack( stream );
				Assert.That( result.ToArray(), Is.EqualTo( new int[] { 1, 2, 3 } ) );
			}
		}

		[Test]
		public void TestIListValueType_Success()
		{
			var serializer = this.CreateTarget<ListValueType<int>>( GetSerializationContext() );
			using ( var stream = new MemoryStream() )
			{
				var value = new ListValueType<int>( 3 ) { 1, 2, 3 };
				serializer.Pack( stream, value );
				stream.Position = 0;
				var result = serializer.Unpack( stream );
				Assert.That( result.ToArray(), Is.EqualTo( new int[] { 1, 2, 3 } ) );
			}
		}

		[Test]
		public void TestIDictionaryValueType_Success()
		{
			var serializer = this.CreateTarget<DictionaryValueType<int, int>>( GetSerializationContext() );
			using ( var stream = new MemoryStream() )
			{
				var value = new DictionaryValueType<int, int>( 3 ) { { 1, 1 }, { 2, 2 }, { 3, 3 } };
				serializer.Pack( stream, value );
				stream.Position = 0;
				var result = serializer.Unpack( stream );
				Assert.That( result.ToArray(), Is.EquivalentTo( Enumerable.Range( 1, 3 ).Select( i => new KeyValuePair<int, int>( i, i ) ).ToArray() ) );
			}
		}

		[Test]
		public void TestPackable_PackToMessageUsed()
		{
			var serializer = this.CreateTarget<JustPackable>( GetSerializationContext() );
			using ( var stream = new MemoryStream() )
			{
				var value = new JustPackable();
				value.Int32Field = 1;
				serializer.Pack( stream, value );
				Assert.That( stream.ToArray(), Is.EqualTo( new byte[] { 0x91, 0xA1, ( byte )'A' } ) );
				stream.Position = 0;
				Assert.Throws<SerializationException>( () => serializer.Unpack( stream ), "Round-trip should not be succeeded." );
			}
		}

		[Test]
		public void TestUnpackable_UnpackFromMessageUsed()
		{
			var serializer = this.CreateTarget<JustUnpackable>( GetSerializationContext() );
			using ( var stream = new MemoryStream() )
			{
				var value = new JustUnpackable();
				serializer.Pack( stream, value );
				stream.Position = 0;
				var result = serializer.Unpack( stream );
				Assert.That( result.Int32Field.ToString(), Is.EqualTo( JustUnpackable.Dummy ) );
			}
		}

		[Test]
		public void TestPackableUnpackable_PackToMessageAndUnpackFromMessageUsed()
		{
			var serializer = this.CreateTarget<PackableUnpackable>( GetSerializationContext() );
			using ( var stream = new MemoryStream() )
			{
				var value = new PackableUnpackable();
				value.Int32Field = 1;
				serializer.Pack( stream, value );
				Assert.That( stream.ToArray(), Is.EqualTo( new byte[] { 0x91, 0xA1, ( byte )'A' } ) );
				stream.Position = 0;
				serializer.Unpack( stream );
			}
		}

		[Test]
		public void TestBinary_DefaultContext()
		{
			var serializer = SerializationContext.Default.GetSerializer<byte[]>();

			using ( var stream = new MemoryStream() )
			{
				serializer.Pack( stream, new byte[] { 1 } );
				Assert.That( stream.ToArray(), Is.EqualTo( new byte[] { MessagePackCode.MinimumFixedRaw + 1, 1 } ) );
			}
		}

		[Test]
		public void TestBinary_ContextWithPackerCompatilibyOptionsNone()
		{
			var context = NewSerializationContext( PackerCompatibilityOptions.None );
			var serializer = CreateTarget<byte[]>( context );

			using ( var stream = new MemoryStream() )
			{
				serializer.Pack( stream, new byte[] { 1 } );
				Assert.That( stream.ToArray(), Is.EqualTo( new byte[] { MessagePackCode.Bin8, 1, 1 } ) );
			}
		}
		[Test]
		public void TestExt_DefaultContext()
		{
			var context = NewSerializationContext( SerializationContext.Default.CompatibilityOptions.PackerCompatibilityOptions );
			context.Serializers.Register( new CustomDateTimeSerealizer() );
			var serializer = CreateTarget<DateTime>( context );

			using ( var stream = new MemoryStream() )
			{
				var date = DateTime.UtcNow;
				serializer.Pack( stream, date );
				stream.Position = 0;
				var unpacked = serializer.Unpack( stream );
				Assert.That( unpacked.ToString( "yyyyMMddHHmmssfff" ), Is.EqualTo( date.ToString( "yyyyMMddHHmmssfff" ) ) );
			}
		}

		[Test]
		public void TestExt_ContextWithPackerCompatilibyOptionsNone()
		{
			var context = NewSerializationContext( PackerCompatibilityOptions.None );
			context.Serializers.Register( new CustomDateTimeSerealizer() );
			context.CompatibilityOptions.PackerCompatibilityOptions = PackerCompatibilityOptions.None;
			var serializer = CreateTarget<DateTime>( context );

			using ( var stream = new MemoryStream() )
			{
				var date = DateTime.UtcNow;
				serializer.Pack( stream, date );
				stream.Position = 0;
				var unpacked = serializer.Unpack( stream );
				Assert.That( unpacked.ToString( "yyyyMMddHHmmssfff" ), Is.EqualTo( date.ToString( "yyyyMMddHHmmssfff" ) ) );
			}
		}

		[Test]
		public void TestAbstractTypes_KnownCollections_Default_Success()
		{
			var context = NewSerializationContext( PackerCompatibilityOptions.None );
			var serializer = CreateTarget<WithAbstractInt32Collection>( context );

			using ( var stream = new MemoryStream() )
			{
				var value = new WithAbstractInt32Collection() { Collection = new[] { 1, 2 } };
				serializer.Pack( stream, value );
				stream.Position = 0;
				var unpacked = serializer.Unpack( stream );
				Assert.That( unpacked.Collection, Is.Not.Null.And.InstanceOf<List<int>>() );
				Assert.That( unpacked.Collection[ 0 ], Is.EqualTo( 1 ) );
				Assert.That( unpacked.Collection[ 1 ], Is.EqualTo( 2 ) );
			}
		}

		[Test]
		public void TestAbstractTypes_KnownCollections_WithoutRegistration_Fail()
		{
			var context = NewSerializationContext( PackerCompatibilityOptions.None );
			context.DefaultCollectionTypes.Unregister( typeof( IList<> ) );
			Assert.Throws<NotSupportedException>( () => DoKnownCollectionTest<WithAbstractInt32Collection>( context ) );
		}

		[Test]
		public void TestAbstractTypes_KnownCollections_ExplicitRegistration_Success()
		{
			var context = NewSerializationContext( PackerCompatibilityOptions.None );
			context.DefaultCollectionTypes.Register( typeof( IList<> ), typeof( Collection<> ) );
			var serializer = CreateTarget<WithAbstractInt32Collection>( context );

			using ( var stream = new MemoryStream() )
			{
				var value = new WithAbstractInt32Collection() { Collection = new[] { 1, 2 } };
				serializer.Pack( stream, value );
				stream.Position = 0;
				var unpacked = serializer.Unpack( stream );
				Assert.That( unpacked.Collection, Is.Not.Null.And.InstanceOf<Collection<int>>() );
				Assert.That( unpacked.Collection[ 0 ], Is.EqualTo( 1 ) );
				Assert.That( unpacked.Collection[ 1 ], Is.EqualTo( 2 ) );
			}
		}

		[Test]
		public void TestAbstractTypes_KnownCollections_ExplicitRegistrationForSpecific_Success()
		{
			var context = NewSerializationContext( PackerCompatibilityOptions.None );
			context.DefaultCollectionTypes.Register( typeof( IList<int> ), typeof( Collection<int> ) );
			var serializer1 = CreateTarget<WithAbstractInt32Collection>( context );

			using ( var stream = new MemoryStream() )
			{
				var value = new WithAbstractInt32Collection() { Collection = new[] { 1, 2 } };
				serializer1.Pack( stream, value );
				stream.Position = 0;
				var unpacked = serializer1.Unpack( stream );
				Assert.That( unpacked.Collection, Is.Not.Null.And.InstanceOf<Collection<int>>() );
				Assert.That( unpacked.Collection[ 0 ], Is.EqualTo( 1 ) );
				Assert.That( unpacked.Collection[ 1 ], Is.EqualTo( 2 ) );
			}

			// check other types are not affected
			var serializer2 = CreateTarget<WithAbstractStringCollection>( context );

			using ( var stream = new MemoryStream() )
			{
				var value = new WithAbstractStringCollection() { Collection = new[] { "1", "2" } };
				serializer2.Pack( stream, value );
				stream.Position = 0;
				var unpacked = serializer2.Unpack( stream );
				Assert.That( unpacked.Collection, Is.Not.Null.And.InstanceOf<List<string>>() );
				Assert.That( unpacked.Collection[ 0 ], Is.EqualTo( "1" ) );
				Assert.That( unpacked.Collection[ 1 ], Is.EqualTo( "2" ) );
			}
		}

		[Test]
		public void TestAbstractTypes_NotACollection_Fail()
		{
			var context = NewSerializationContext( PackerCompatibilityOptions.None );
			Assert.Throws<NotSupportedException>( () => DoKnownCollectionTest<WithAbstractNonCollection>( context ) );
		}

		// FIXME: init-only field, get-only property, Value type which implements IList<T> and has .ctor(int), Enumerator class which explicitly implements IEnumerator

		private void TestCore<T>( T value, Func<Stream, T> unpacking, Func<T, T, bool> comparer )
		{
			var safeComparer = comparer ?? EqualityComparer<T>.Default.Equals;
			var target = this.CreateTarget<T>( GetSerializationContext() );
			using ( var buffer = new MemoryStream() )
			{
				target.Pack( buffer, value );
				buffer.Position = 0;
				T intermediate = unpacking( buffer );
				Assert.That( safeComparer( intermediate, value ), "Expected:{1}{0}Actual :{2}", Environment.NewLine, value, intermediate );
				buffer.Position = 0;
				T unpacked = target.Unpack( buffer );
				Assert.That( safeComparer( unpacked, value ), "Expected:{1}{0}Actual :{2}", Environment.NewLine, value, unpacked );
			}
		}

		private void TestCoreWithVerify<T>( T value, SerializationContext context )
			where T : IVerifiable
		{
			var target = this.CreateTarget<T>( context );
			using ( var buffer = new MemoryStream() )
			{
				target.Pack( buffer, value );
				buffer.Position = 0;
				T unpacked = target.Unpack( buffer );
				buffer.Position = 0;
				unpacked.Verify( buffer );
			}
		}

		[Test]
		public void TestIssue25_Plain()
		{
			var hasEnumerable = new HasEnumerable { Numbers = new[] { 1, 2 } };
			var target = CreateTarget<HasEnumerable>( this.GetSerializationContext() );

			using ( var buffer = new MemoryStream() )
			{
				target.Pack( buffer, hasEnumerable );
				buffer.Position = 0;
				var result = target.Unpack( buffer );
				var resultNumbers = result.Numbers.ToArray();
				Assert.That( resultNumbers.Length, Is.EqualTo( 2 ) );
				Assert.That( resultNumbers[ 0 ], Is.EqualTo( 1 ) );
				Assert.That( resultNumbers[ 1 ], Is.EqualTo( 2 ) );
			}
		}

		[Test]
		public void TestIssue25_SelfComposite()
		{
			SerializationContext serializationContext =
				SerializationContext.Default;
			try
			{

				serializationContext.Serializers.Register( new PersonSerializer() );
				serializationContext.Serializers.Register( new ChildrenSerializer() );

				object[] array = new object[] { new Person { Name = "Joe" }, 3 };

				MessagePackSerializer<object[]> context =
					serializationContext.GetSerializer<object[]>();

				byte[] packed = context.PackSingleObject( array ); 
				object[] unpacked = context.UnpackSingleObject( packed );

				Assert.That( unpacked.Length, Is.EqualTo( 2 ) );
				Assert.That( ( ( MessagePackObject )unpacked[ 0 ] ).AsDictionary()[ "Name" ].AsString(), Is.EqualTo( "Joe" ) );
				Assert.That( ( ( MessagePackObject )unpacked[ 0 ] ).AsDictionary()[ "Children" ].IsNil );
				Assert.That( ( MessagePackObject )unpacked[ 1 ], Is.EqualTo( new MessagePackObject( 3 ) ) );
			}
			finally
			{
				SerializationContext.Default = new SerializationContext();
			}
		}

#region -- ReadOnly / Private Members --

		// ReSharper disable UnusedMember.Local
		// member names
		private const string PublicProperty = "PublicProperty";
		private const string PublicReadOnlyProperty = "PublicReadOnlyProperty";
		private const string NonPublicProperty = "NonPublicProperty";
		private const string PublicPropertyPlain = "PublicPropertyPlain";
		private const string PublicReadOnlyPropertyPlain = "PublicReadOnlyPropertyPlain";
		private const string NonPublicPropertyPlain = "NonPublicPropertyPlain";
		private const string CollectionReadOnlyProperty = "CollectionReadOnlyProperty";
		private const string PublicField = "PublicField";
		private const string PublicReadOnlyField = "PublicReadOnlyField";
		private const string NonPublicField = "NonPublicField";
		private const string PublicFieldPlain = "PublicFieldPlain";
		private const string PublicReadOnlyFieldPlain = "PublicReadOnlyFieldPlain";
		private const string NonPublicFieldPlain = "NonPublicFieldPlain";
#if !NETFX_CORE && !SILVERLIGHT
		private const string NonSerializedPublicField = "NonSerializedPublicField";
		private const string NonSerializedPublicReadOnlyField = "NonSerializedPublicReadOnlyField";
		private const string NonSerializedNonPublicField = "NonSerializedNonPublicField";
		private const string NonSerializedPublicFieldPlain = "NonSerializedPublicFieldPlain";
		private const string NonSerializedPublicReadOnlyFieldPlain = "NonSerializedPublicReadOnlyFieldPlain";
		private const string NonSerializedNonPublicFieldPlain = "NonSerializedNonPublicFieldPlain";
#endif // !NETFX_CORE && !SILVERLIGHT
		// ReSharper restore UnusedMember.Local

		[Test]
		public void TestNonPublicWritableMember_PlainOldCliClass()
		{
			var target = new PlainClass();
			target.CollectionReadOnlyProperty.Add( 10 );
			TestNonPublicWritableMemberCore( target, PublicProperty, PublicField, CollectionReadOnlyProperty );
		}

		[Test]
		public void TestNonPublicWritableMember_MessagePackMember()
		{
			var target = new AnnotatedClass();
			target.CollectionReadOnlyProperty.Add( 10 );
#if !NETFX_CORE && !SILVERLIGHT
			TestNonPublicWritableMemberCore( target, PublicProperty, NonPublicProperty, PublicField, NonPublicField, NonSerializedPublicField, NonSerializedNonPublicField, CollectionReadOnlyProperty );
#else
			TestNonPublicWritableMemberCore( target, PublicProperty, NonPublicProperty, PublicField, NonPublicField, CollectionReadOnlyProperty );
#endif // !NETFX_CORE && !SILVERLIGHT
		}

		[Test]
		public void TestNonPublicWritableMember_DataContract()
		{
			// includes issue33
			var target = new DataMamberClass();
			target.CollectionReadOnlyProperty.Add( 10 );
#if !NETFX_CORE && !SILVERLIGHT
			TestNonPublicWritableMemberCore( target, PublicProperty, NonPublicProperty, PublicField, NonPublicField, NonSerializedPublicField, NonSerializedNonPublicField, CollectionReadOnlyProperty );
#else
			TestNonPublicWritableMemberCore( target, PublicProperty, NonPublicProperty, PublicField, NonPublicField, CollectionReadOnlyProperty );
#endif // !NETFX_CORE && !SILVERLIGHT
		}

		private void TestNonPublicWritableMemberCore<T>( T original, params string[] expectedMemberNames )
		{
			var serializer = CreateTarget<T>( GetSerializationContext() );
			using ( var buffer = new MemoryStream() )
			{
				serializer.Pack( buffer, original );
				buffer.Position = 0;
				var actual = serializer.Unpack( buffer );

				foreach ( var memberName in expectedMemberNames )
				{
					Func<T, Object> getter = null;
#if !NETFX_CORE && !SILVERLIGHT
					var property = typeof( T ).GetProperty( memberName, BindingFlags.Instance | BindingFlags.Public | BindingFlags.NonPublic );
#elif NETFX_CORE
					var property = typeof( T ).GetRuntimeProperties().SingleOrDefault( p => p.Name == memberName );
#else
					var property = typeof( T ).GetProperty( memberName );
#endif
					if ( property != null )
					{
						getter = obj => property.GetValue( obj, null );
					}
					else
					{
#if !NETFX_CORE && !SILVERLIGHT
						var field =  typeof( T ).GetField( memberName, BindingFlags.Instance | BindingFlags.Public | BindingFlags.NonPublic );
#elif NETFX_CORE
						var field = typeof( T ).GetRuntimeFields().SingleOrDefault( f => f.Name == memberName );
#else
						var field = typeof( T ).GetField( memberName );
#endif
						if ( field == null )
						{
							Assert.Fail( memberName + " is not found." );
						}

						getter = obj => field.GetValue( obj );
					}

					Assert.That( getter( actual ), Is.EqualTo( getter( original ) ), typeof(T) + "." + memberName );
				}
			}
		}

#endregion -- ReadOnly / Private Members --

#region -- Exclusion --

		private void TestIgnoreCore<T>( Action<T> setter, Action<T, T> assertion )
			where T : new()
		{
			var target = GetSerializationContext().GetSerializer<T>();
			var obj = new T();
			setter( obj );
			using ( var buffer = new MemoryStream() )
			{
				target.Pack( buffer, obj );
				buffer.Position = 0;
				var actual = target.Unpack( buffer );
				assertion( obj, actual );
			}
		}

		private void TestIgnoreCore<T, TException>()
			where TException : Exception
		{
			Assert.Throws<TException>( () => GetSerializationContext().GetSerializer<T>() );
		}

		[Test]
		public void TestIgnore_Normal()
		{
			TestIgnoreCore<Excluded>( 
				target => { 
					target.IgnoredField = "ABC";
					target.IgnoredProperty = "ABC";
					target.NotIgnored = "ABC";
				},
				( expected, actual ) =>
				{
					Assert.That( actual.IgnoredField, Is.Null );
					Assert.That( actual.IgnoredProperty, Is.Null );
					Assert.That( actual.NotIgnored, Is.EqualTo( expected.NotIgnored ) );
				}
			);
		}

		[Test]
		public void TestIgnore_ExcludedOnly()
		{
			TestIgnoreCore<OnlyExcluded, SerializationException>();
		}

		[Test]
		public void TestIgnore_ExclusionAndInclusionMixed()
		{
			TestIgnoreCore<ExclusionAndInclusionMixed>( 
				target => { 
					target.IgnoredField = "ABC";
					target.IgnoredProperty = "ABC";
					target.NotMarked = "ABC";
					target.Marked = "ABC";
				},
				( expected, actual ) =>
				{
					Assert.That( actual.IgnoredField, Is.Null );
					Assert.That( actual.IgnoredProperty, Is.Null );
					Assert.That( actual.NotMarked, Is.Null );
					Assert.That( actual.Marked, Is.EqualTo( expected.Marked ) );
				}
			);
		}

		[Test]
		public void TestIgnore_ExclusionAndInclusionSimulatously()
		{
			TestIgnoreCore<ExclusionAndInclusionSimulatously, SerializationException>();
		}


		public class OnlyExcluded
		{
			[MessagePackIgnore]
			public string Ignored { get; set; }
		}

		public class Excluded
		{
			[MessagePackIgnore]
			public string IgnoredField;

			[MessagePackIgnore]
			public string IgnoredProperty { get; set; }

			public string NotIgnored { get; set; }
		}

		public class ExclusionAndInclusionMixed
		{
			[MessagePackIgnore]
			public string IgnoredField;

			[MessagePackIgnore]
			public string IgnoredProperty { get; set; }

			public string NotMarked { get; set; }

			[MessagePackMember( 0 )]
			public string Marked { get; set; }
		}

		public class ExclusionAndInclusionSimulatously
		{
			[MessagePackMember( 0 )]
			public string Marked { get; set; }

			[MessagePackIgnore]
			[MessagePackMember( 1 )]
			public string DoubleMarked { get; set; }
		}

#endregion -- Exclusion --
		public class HasInitOnlyField
		{
			public readonly string Field = "ABC";
		}

		public class HasInitOnlyFieldWithConstructor
		{
			public readonly string Field;

			public HasInitOnlyFieldWithConstructor( string field )
			{
				this.Field = field;
			}
		}

		public class HasGetOnlyProperty
		{
			public string Property { get { return "ABC"; } }
		}

		public class HasGetOnlyPropertyWithConstructor
		{
			private readonly string _property;
			public string Property { get { return this._property; } }

			public HasGetOnlyPropertyWithConstructor( string property )
			{
				this._property = property;
			}
		}

		public class OnlyCollection
		{
			public readonly List<int> Collection = new List<int>();
		}

		public class OnlyCollectionWithConstructor
		{
			public readonly List<int> Collection;

			public OnlyCollectionWithConstructor( List<int> collection )
			{
				this.Collection = collection;
			}
		}

		public class WithAnotherNameConstructor
		{
			public readonly int ReadOnlySame;
			public readonly int ReadOnlyDiffer;

			public WithAnotherNameConstructor( int readonlysame, int the2 )
			{
				this.ReadOnlySame = readonlysame;
				this.ReadOnlyDiffer = the2;
			}
		}

		public class WithAnotherTypeConstructor
		{
			public readonly int ReadOnlySame;
			public readonly string ReadOnlyDiffer;

			public WithAnotherTypeConstructor( int readonlysame, int the2 )
			{
				this.ReadOnlySame = readonlysame;
				this.ReadOnlyDiffer = the2.ToString();
			}
		}

		public class WithConstructorAttribute
		{
			public readonly int Value;
			public readonly bool IsAttributePreferred;

			public WithConstructorAttribute( int value, bool isAttributePreferred )
			{
				this.Value = value;
				this.IsAttributePreferred = isAttributePreferred;
			}

			[MessagePackDeserializationConstructor]
			public WithConstructorAttribute( int value ) : this( value, true ) {}
		}

		public class WithMultipleConstructorAttributes
		{
			public readonly int Value;

			[MessagePackDeserializationConstructor]
			public WithMultipleConstructorAttributes( int value, string arg ) { }

			[MessagePackDeserializationConstructor]
			public WithMultipleConstructorAttributes( int value, bool arg ) { }
		}

#pragma warning disable 3001
		public class WithOptionalConstructorParameterByte
		{
			public readonly Byte Value;

			public WithOptionalConstructorParameterByte( Byte value = ( byte )2 )
			{
				this.Value = value;
			}
		}
		public class WithOptionalConstructorParameterSByte
		{
			public readonly SByte Value;

			public WithOptionalConstructorParameterSByte( SByte value = ( sbyte )-2 )
			{
				this.Value = value;
			}
		}
		public class WithOptionalConstructorParameterInt16
		{
			public readonly Int16 Value;

			public WithOptionalConstructorParameterInt16( Int16 value = ( short )-2 )
			{
				this.Value = value;
			}
		}
		public class WithOptionalConstructorParameterUInt16
		{
			public readonly UInt16 Value;

			public WithOptionalConstructorParameterUInt16( UInt16 value = ( ushort )2 )
			{
				this.Value = value;
			}
		}
		public class WithOptionalConstructorParameterInt32
		{
			public readonly Int32 Value;

			public WithOptionalConstructorParameterInt32( Int32 value = -2 )
			{
				this.Value = value;
			}
		}
		public class WithOptionalConstructorParameterUInt32
		{
			public readonly UInt32 Value;

			public WithOptionalConstructorParameterUInt32( UInt32 value = ( uint )2 )
			{
				this.Value = value;
			}
		}
		public class WithOptionalConstructorParameterInt64
		{
			public readonly Int64 Value;

			public WithOptionalConstructorParameterInt64( Int64 value = -2L )
			{
				this.Value = value;
			}
		}
		public class WithOptionalConstructorParameterUInt64
		{
			public readonly UInt64 Value;

			public WithOptionalConstructorParameterUInt64( UInt64 value = ( ulong )2L )
			{
				this.Value = value;
			}
		}
		public class WithOptionalConstructorParameterSingle
		{
			public readonly Single Value;

			public WithOptionalConstructorParameterSingle( Single value = 1.2f )
			{
				this.Value = value;
			}
		}
		public class WithOptionalConstructorParameterDouble
		{
			public readonly Double Value;

			public WithOptionalConstructorParameterDouble( Double value = 1.2 )
			{
				this.Value = value;
			}
		}
		public class WithOptionalConstructorParameterDecimal
		{
			public readonly Decimal Value;

			public WithOptionalConstructorParameterDecimal( Decimal value = 1.2m )
			{
				this.Value = value;
			}
		}
		public class WithOptionalConstructorParameterBoolean
		{
			public readonly Boolean Value;

			public WithOptionalConstructorParameterBoolean( Boolean value = true )
			{
				this.Value = value;
			}
		}
		public class WithOptionalConstructorParameterChar
		{
			public readonly Char Value;

			public WithOptionalConstructorParameterChar( Char value = 'A' )
			{
				this.Value = value;
			}
		}
		public class WithOptionalConstructorParameterString
		{
			public readonly String Value;

			public WithOptionalConstructorParameterString( String value = "ABC" )
			{
				this.Value = value;
			}
		}
#pragma warning restore 3001

		public class JustPackable : IPackable
		{
			public const string Dummy = "A";

			public int Int32Field { get; set; }

			public void PackToMessage( Packer packer, PackingOptions options )
			{
				packer.PackArrayHeader( 1 );
				packer.PackString( Dummy );
			}
		}

		public class JustUnpackable : IUnpackable
		{
			public const string Dummy = "1";

			public int Int32Field { get; set; }

			public void UnpackFromMessage( Unpacker unpacker )
			{
				var value = unpacker.UnpackSubtreeData();
				if ( value.IsArray )
				{
					Assert.That( value.AsList()[ 0 ] == 0, "{0} != \"[{1}]\"", value, 0 );
				}
				else if ( value.IsMap )
				{
					Assert.That( value.AsDictionary().First().Value == 0, "{0} != \"[{1}]\"", value, 0 );
				}
				else
				{
					Assert.Fail( "Unknown spec." );
				}

				this.Int32Field = Int32.Parse( Dummy );
			}
		}

		public class PackableUnpackable : IPackable, IUnpackable
		{
			public const string Dummy = "A";

			public int Int32Field { get; set; }

			public void PackToMessage( Packer packer, PackingOptions options )
			{
				packer.PackArrayHeader( 1 );
				packer.PackString( Dummy );
			}

			public void UnpackFromMessage( Unpacker unpacker )
			{
				Assert.That( unpacker.IsArrayHeader );
				var value = unpacker.UnpackSubtreeData();
				Assert.That( value.AsList()[ 0 ] == Dummy, "{0} != \"[{1}]\"", value, Dummy );
			}
		}

		public class CustomDateTimeSerealizer : MessagePackSerializer<DateTime>
		{
			private const byte _typeCodeForDateTimeForUs = 1;

			public CustomDateTimeSerealizer()
				: base( SerializationContext.Default ) {}

			protected internal override void PackToCore( Packer packer, DateTime objectTree )
			{
				byte[] data;
				if ( BitConverter.IsLittleEndian )
				{
					data = BitConverter.GetBytes( objectTree.ToUniversalTime().Ticks ).Reverse().ToArray();
				}
				else
				{
					data = BitConverter.GetBytes( objectTree.ToUniversalTime().Ticks );
				}

				packer.PackExtendedTypeValue( _typeCodeForDateTimeForUs, data );
			}

			protected internal override DateTime UnpackFromCore( Unpacker unpacker )
			{
				var ext = unpacker.LastReadData.AsMessagePackExtendedTypeObject();
				Assert.That( ext.TypeCode, Is.EqualTo( 1 ) );
				return new DateTime( BigEndianBinary.ToInt64( ext.Body, 0 ) ).ToUniversalTime();
			}
		}

		// Issue #25

		public class Person : IEnumerable<Person>
		{
			public string Name { get; set; }

			internal IEnumerable<Person> Children { get; set; }

			public IEnumerator<Person> GetEnumerator()
			{
				return Children.GetEnumerator();
			}

			IEnumerator IEnumerable.GetEnumerator()
			{
				return GetEnumerator();
			}
		}

		public class PersonSerializer : MessagePackSerializer<Person>
		{
			public PersonSerializer()
				: base( SerializationContext.Default ) {}

			protected internal override void PackToCore( Packer packer, Person objectTree )
			{
				packer.PackMapHeader( 2 );
				packer.Pack( "Name" );
				packer.Pack( objectTree.Name );
				packer.Pack( "Children" );
				if ( objectTree.Children == null )
				{
					packer.PackNull();
				}
				else
				{
					this.PackPeople( packer, objectTree.Children );
				}
			}

			internal void PackPeople( Packer packer, IEnumerable<Person> people )
			{
				var children = people.ToArray();

				packer.PackArrayHeader( children.Length );
				foreach ( var child in children )
				{
					this.PackTo( packer, child );
				}
			}

			protected internal override Person UnpackFromCore( Unpacker unpacker )
			{
				Assert.That( unpacker.IsMapHeader );
				Assert.That( unpacker.ItemsCount, Is.EqualTo( 2 ) );
				var person = new Person();
				for ( int i = 0; i < 2; i++ )
				{
					string key;
					Assert.That( unpacker.ReadString( out key ) );
					switch ( key )
					{
						case "Name":
						{

							string name;
							Assert.That( unpacker.ReadString( out name ) );
							person.Name = name;
							break;
						}
						case "Children":
						{
							Assert.That( unpacker.Read() );
							if ( !unpacker.LastReadData.IsNil )
							{
								person.Children = this.UnpackPeople( unpacker );
							}
							break;
						}
					}
				}

				return person;
			}

			internal IEnumerable<Person> UnpackPeople( Unpacker unpacker )
			{
				Assert.That( unpacker.IsArrayHeader );
				var itemsCount = ( int )unpacker.ItemsCount;
				var people = new List<Person>( itemsCount );
				for ( int i = 0; i < itemsCount; i++ )
				{
					people.Add( this.UnpackFrom( unpacker ) );
				}

				return people;
			}
		}

		public class ChildrenSerializer : MessagePackSerializer<IEnumerable<Person>>
		{
			private readonly PersonSerializer _personSerializer = new PersonSerializer();

			public ChildrenSerializer()
				: base( SerializationContext.Default ) {}

			protected internal override void PackToCore( Packer packer, IEnumerable<Person> objectTree )
			{
				if ( objectTree is Person )
				{
					this._personSerializer.PackTo( packer, objectTree as Person );
				}
				else
				{
					this._personSerializer.PackPeople( packer, objectTree );
				}
			}

			protected internal override IEnumerable<Person> UnpackFromCore( Unpacker unpacker )
			{
				return this._personSerializer.UnpackPeople( unpacker );
			}
		}

		internal class NonPublicWithMessagePackMember
		{
			[MessagePackMember( 0 )]
			public int Value;
		}

		[DataContract]
		internal class NonPublicWithDataContract
		{
			[DataMember]
			public int Value;
		}
#pragma warning restore 649

		// issue #63
		[Test]
		public void TestManyMembers()
		{
			var serializer = this.CreateTarget<WithManyMembers>( GetSerializationContext() );
			var target = new WithManyMembers();
			using ( var buffer = new MemoryStream() )
			{
				serializer.Pack( buffer, target );
				buffer.Position = 0;
				var result = serializer.Unpack( buffer );
				Assert.That( result, Is.EqualTo( target ) );
			}
		}

#pragma warning disable 659
		public class WithManyMembers
		{
			private readonly int[] _backingField = Enumerable.Range( 0, SByte.MaxValue + 2 ).ToArray();

			public int Member0
			{
				get { return this._backingField[ 0 ]; }
				set { this._backingField[ 0 ] = value; }
			}
			public int Member1
			{
				get { return this._backingField[ 1 ]; }
				set { this._backingField[ 1 ] = value; }
			}
			public int Member2
			{
				get { return this._backingField[ 2 ]; }
				set { this._backingField[ 2 ] = value; }
			}
			public int Member3
			{
				get { return this._backingField[ 3 ]; }
				set { this._backingField[ 3 ] = value; }
			}
			public int Member4
			{
				get { return this._backingField[ 4 ]; }
				set { this._backingField[ 4 ] = value; }
			}
			public int Member5
			{
				get { return this._backingField[ 5 ]; }
				set { this._backingField[ 5 ] = value; }
			}
			public int Member6
			{
				get { return this._backingField[ 6 ]; }
				set { this._backingField[ 6 ] = value; }
			}
			public int Member7
			{
				get { return this._backingField[ 7 ]; }
				set { this._backingField[ 7 ] = value; }
			}
			public int Member8
			{
				get { return this._backingField[ 8 ]; }
				set { this._backingField[ 8 ] = value; }
			}
			public int Member9
			{
				get { return this._backingField[ 9 ]; }
				set { this._backingField[ 9 ] = value; }
			}
			public int Member10
			{
				get { return this._backingField[ 10 ]; }
				set { this._backingField[ 10 ] = value; }
			}
			public int Member11
			{
				get { return this._backingField[ 11 ]; }
				set { this._backingField[ 11 ] = value; }
			}
			public int Member12
			{
				get { return this._backingField[ 12 ]; }
				set { this._backingField[ 12 ] = value; }
			}
			public int Member13
			{
				get { return this._backingField[ 13 ]; }
				set { this._backingField[ 13 ] = value; }
			}
			public int Member14
			{
				get { return this._backingField[ 14 ]; }
				set { this._backingField[ 14 ] = value; }
			}
			public int Member15
			{
				get { return this._backingField[ 15 ]; }
				set { this._backingField[ 15 ] = value; }
			}
			public int Member16
			{
				get { return this._backingField[ 16 ]; }
				set { this._backingField[ 16 ] = value; }
			}
			public int Member17
			{
				get { return this._backingField[ 17 ]; }
				set { this._backingField[ 17 ] = value; }
			}
			public int Member18
			{
				get { return this._backingField[ 18 ]; }
				set { this._backingField[ 18 ] = value; }
			}
			public int Member19
			{
				get { return this._backingField[ 19 ]; }
				set { this._backingField[ 19 ] = value; }
			}
			public int Member20
			{
				get { return this._backingField[ 20 ]; }
				set { this._backingField[ 20 ] = value; }
			}
			public int Member21
			{
				get { return this._backingField[ 21 ]; }
				set { this._backingField[ 21 ] = value; }
			}
			public int Member22
			{
				get { return this._backingField[ 22 ]; }
				set { this._backingField[ 22 ] = value; }
			}
			public int Member23
			{
				get { return this._backingField[ 23 ]; }
				set { this._backingField[ 23 ] = value; }
			}
			public int Member24
			{
				get { return this._backingField[ 24 ]; }
				set { this._backingField[ 24 ] = value; }
			}
			public int Member25
			{
				get { return this._backingField[ 25 ]; }
				set { this._backingField[ 25 ] = value; }
			}
			public int Member26
			{
				get { return this._backingField[ 26 ]; }
				set { this._backingField[ 26 ] = value; }
			}
			public int Member27
			{
				get { return this._backingField[ 27 ]; }
				set { this._backingField[ 27 ] = value; }
			}
			public int Member28
			{
				get { return this._backingField[ 28 ]; }
				set { this._backingField[ 28 ] = value; }
			}
			public int Member29
			{
				get { return this._backingField[ 29 ]; }
				set { this._backingField[ 29 ] = value; }
			}
			public int Member30
			{
				get { return this._backingField[ 30 ]; }
				set { this._backingField[ 30 ] = value; }
			}
			public int Member31
			{
				get { return this._backingField[ 31 ]; }
				set { this._backingField[ 31 ] = value; }
			}
			public int Member32
			{
				get { return this._backingField[ 32 ]; }
				set { this._backingField[ 32 ] = value; }
			}
			public int Member33
			{
				get { return this._backingField[ 33 ]; }
				set { this._backingField[ 33 ] = value; }
			}
			public int Member34
			{
				get { return this._backingField[ 34 ]; }
				set { this._backingField[ 34 ] = value; }
			}
			public int Member35
			{
				get { return this._backingField[ 35 ]; }
				set { this._backingField[ 35 ] = value; }
			}
			public int Member36
			{
				get { return this._backingField[ 36 ]; }
				set { this._backingField[ 36 ] = value; }
			}
			public int Member37
			{
				get { return this._backingField[ 37 ]; }
				set { this._backingField[ 37 ] = value; }
			}
			public int Member38
			{
				get { return this._backingField[ 38 ]; }
				set { this._backingField[ 38 ] = value; }
			}
			public int Member39
			{
				get { return this._backingField[ 39 ]; }
				set { this._backingField[ 39 ] = value; }
			}
			public int Member40
			{
				get { return this._backingField[ 40 ]; }
				set { this._backingField[ 40 ] = value; }
			}
			public int Member41
			{
				get { return this._backingField[ 41 ]; }
				set { this._backingField[ 41 ] = value; }
			}
			public int Member42
			{
				get { return this._backingField[ 42 ]; }
				set { this._backingField[ 42 ] = value; }
			}
			public int Member43
			{
				get { return this._backingField[ 43 ]; }
				set { this._backingField[ 43 ] = value; }
			}
			public int Member44
			{
				get { return this._backingField[ 44 ]; }
				set { this._backingField[ 44 ] = value; }
			}
			public int Member45
			{
				get { return this._backingField[ 45 ]; }
				set { this._backingField[ 45 ] = value; }
			}
			public int Member46
			{
				get { return this._backingField[ 46 ]; }
				set { this._backingField[ 46 ] = value; }
			}
			public int Member47
			{
				get { return this._backingField[ 47 ]; }
				set { this._backingField[ 47 ] = value; }
			}
			public int Member48
			{
				get { return this._backingField[ 48 ]; }
				set { this._backingField[ 48 ] = value; }
			}
			public int Member49
			{
				get { return this._backingField[ 49 ]; }
				set { this._backingField[ 49 ] = value; }
			}
			public int Member50
			{
				get { return this._backingField[ 50 ]; }
				set { this._backingField[ 50 ] = value; }
			}
			public int Member51
			{
				get { return this._backingField[ 51 ]; }
				set { this._backingField[ 51 ] = value; }
			}
			public int Member52
			{
				get { return this._backingField[ 52 ]; }
				set { this._backingField[ 52 ] = value; }
			}
			public int Member53
			{
				get { return this._backingField[ 53 ]; }
				set { this._backingField[ 53 ] = value; }
			}
			public int Member54
			{
				get { return this._backingField[ 54 ]; }
				set { this._backingField[ 54 ] = value; }
			}
			public int Member55
			{
				get { return this._backingField[ 55 ]; }
				set { this._backingField[ 55 ] = value; }
			}
			public int Member56
			{
				get { return this._backingField[ 56 ]; }
				set { this._backingField[ 56 ] = value; }
			}
			public int Member57
			{
				get { return this._backingField[ 57 ]; }
				set { this._backingField[ 57 ] = value; }
			}
			public int Member58
			{
				get { return this._backingField[ 58 ]; }
				set { this._backingField[ 58 ] = value; }
			}
			public int Member59
			{
				get { return this._backingField[ 59 ]; }
				set { this._backingField[ 59 ] = value; }
			}
			public int Member60
			{
				get { return this._backingField[ 60 ]; }
				set { this._backingField[ 60 ] = value; }
			}
			public int Member61
			{
				get { return this._backingField[ 61 ]; }
				set { this._backingField[ 61 ] = value; }
			}
			public int Member62
			{
				get { return this._backingField[ 62 ]; }
				set { this._backingField[ 62 ] = value; }
			}
			public int Member63
			{
				get { return this._backingField[ 63 ]; }
				set { this._backingField[ 63 ] = value; }
			}
			public int Member64
			{
				get { return this._backingField[ 64 ]; }
				set { this._backingField[ 64 ] = value; }
			}
			public int Member65
			{
				get { return this._backingField[ 65 ]; }
				set { this._backingField[ 65 ] = value; }
			}
			public int Member66
			{
				get { return this._backingField[ 66 ]; }
				set { this._backingField[ 66 ] = value; }
			}
			public int Member67
			{
				get { return this._backingField[ 67 ]; }
				set { this._backingField[ 67 ] = value; }
			}
			public int Member68
			{
				get { return this._backingField[ 68 ]; }
				set { this._backingField[ 68 ] = value; }
			}
			public int Member69
			{
				get { return this._backingField[ 69 ]; }
				set { this._backingField[ 69 ] = value; }
			}
			public int Member70
			{
				get { return this._backingField[ 70 ]; }
				set { this._backingField[ 70 ] = value; }
			}
			public int Member71
			{
				get { return this._backingField[ 71 ]; }
				set { this._backingField[ 71 ] = value; }
			}
			public int Member72
			{
				get { return this._backingField[ 72 ]; }
				set { this._backingField[ 72 ] = value; }
			}
			public int Member73
			{
				get { return this._backingField[ 73 ]; }
				set { this._backingField[ 73 ] = value; }
			}
			public int Member74
			{
				get { return this._backingField[ 74 ]; }
				set { this._backingField[ 74 ] = value; }
			}
			public int Member75
			{
				get { return this._backingField[ 75 ]; }
				set { this._backingField[ 75 ] = value; }
			}
			public int Member76
			{
				get { return this._backingField[ 76 ]; }
				set { this._backingField[ 76 ] = value; }
			}
			public int Member77
			{
				get { return this._backingField[ 77 ]; }
				set { this._backingField[ 77 ] = value; }
			}
			public int Member78
			{
				get { return this._backingField[ 78 ]; }
				set { this._backingField[ 78 ] = value; }
			}
			public int Member79
			{
				get { return this._backingField[ 79 ]; }
				set { this._backingField[ 79 ] = value; }
			}
			public int Member80
			{
				get { return this._backingField[ 80 ]; }
				set { this._backingField[ 80 ] = value; }
			}
			public int Member81
			{
				get { return this._backingField[ 81 ]; }
				set { this._backingField[ 81 ] = value; }
			}
			public int Member82
			{
				get { return this._backingField[ 82 ]; }
				set { this._backingField[ 82 ] = value; }
			}
			public int Member83
			{
				get { return this._backingField[ 83 ]; }
				set { this._backingField[ 83 ] = value; }
			}
			public int Member84
			{
				get { return this._backingField[ 84 ]; }
				set { this._backingField[ 84 ] = value; }
			}
			public int Member85
			{
				get { return this._backingField[ 85 ]; }
				set { this._backingField[ 85 ] = value; }
			}
			public int Member86
			{
				get { return this._backingField[ 86 ]; }
				set { this._backingField[ 86 ] = value; }
			}
			public int Member87
			{
				get { return this._backingField[ 87 ]; }
				set { this._backingField[ 87 ] = value; }
			}
			public int Member88
			{
				get { return this._backingField[ 88 ]; }
				set { this._backingField[ 88 ] = value; }
			}
			public int Member89
			{
				get { return this._backingField[ 89 ]; }
				set { this._backingField[ 89 ] = value; }
			}
			public int Member90
			{
				get { return this._backingField[ 90 ]; }
				set { this._backingField[ 90 ] = value; }
			}
			public int Member91
			{
				get { return this._backingField[ 91 ]; }
				set { this._backingField[ 91 ] = value; }
			}
			public int Member92
			{
				get { return this._backingField[ 92 ]; }
				set { this._backingField[ 92 ] = value; }
			}
			public int Member93
			{
				get { return this._backingField[ 93 ]; }
				set { this._backingField[ 93 ] = value; }
			}
			public int Member94
			{
				get { return this._backingField[ 94 ]; }
				set { this._backingField[ 94 ] = value; }
			}
			public int Member95
			{
				get { return this._backingField[ 95 ]; }
				set { this._backingField[ 95 ] = value; }
			}
			public int Member96
			{
				get { return this._backingField[ 96 ]; }
				set { this._backingField[ 96 ] = value; }
			}
			public int Member97
			{
				get { return this._backingField[ 97 ]; }
				set { this._backingField[ 97 ] = value; }
			}
			public int Member98
			{
				get { return this._backingField[ 98 ]; }
				set { this._backingField[ 98 ] = value; }
			}
			public int Member99
			{
				get { return this._backingField[ 99 ]; }
				set { this._backingField[ 99 ] = value; }
			}
			public int Member100
			{
				get { return this._backingField[ 100 ]; }
				set { this._backingField[ 100 ] = value; }
			}
			public int Member101
			{
				get { return this._backingField[ 101 ]; }
				set { this._backingField[ 101 ] = value; }
			}
			public int Member102
			{
				get { return this._backingField[ 102 ]; }
				set { this._backingField[ 102 ] = value; }
			}
			public int Member103
			{
				get { return this._backingField[ 103 ]; }
				set { this._backingField[ 103 ] = value; }
			}
			public int Member104
			{
				get { return this._backingField[ 104 ]; }
				set { this._backingField[ 104 ] = value; }
			}
			public int Member105
			{
				get { return this._backingField[ 105 ]; }
				set { this._backingField[ 105 ] = value; }
			}
			public int Member106
			{
				get { return this._backingField[ 106 ]; }
				set { this._backingField[ 106 ] = value; }
			}
			public int Member107
			{
				get { return this._backingField[ 107 ]; }
				set { this._backingField[ 107 ] = value; }
			}
			public int Member108
			{
				get { return this._backingField[ 108 ]; }
				set { this._backingField[ 108 ] = value; }
			}
			public int Member109
			{
				get { return this._backingField[ 109 ]; }
				set { this._backingField[ 109 ] = value; }
			}
			public int Member110
			{
				get { return this._backingField[ 110 ]; }
				set { this._backingField[ 110 ] = value; }
			}
			public int Member111
			{
				get { return this._backingField[ 111 ]; }
				set { this._backingField[ 111 ] = value; }
			}
			public int Member112
			{
				get { return this._backingField[ 112 ]; }
				set { this._backingField[ 112 ] = value; }
			}
			public int Member113
			{
				get { return this._backingField[ 113 ]; }
				set { this._backingField[ 113 ] = value; }
			}
			public int Member114
			{
				get { return this._backingField[ 114 ]; }
				set { this._backingField[ 114 ] = value; }
			}
			public int Member115
			{
				get { return this._backingField[ 115 ]; }
				set { this._backingField[ 115 ] = value; }
			}
			public int Member116
			{
				get { return this._backingField[ 116 ]; }
				set { this._backingField[ 116 ] = value; }
			}
			public int Member117
			{
				get { return this._backingField[ 117 ]; }
				set { this._backingField[ 117 ] = value; }
			}
			public int Member118
			{
				get { return this._backingField[ 118 ]; }
				set { this._backingField[ 118 ] = value; }
			}
			public int Member119
			{
				get { return this._backingField[ 119 ]; }
				set { this._backingField[ 119 ] = value; }
			}
			public int Member120
			{
				get { return this._backingField[ 120 ]; }
				set { this._backingField[ 120 ] = value; }
			}
			public int Member121
			{
				get { return this._backingField[ 121 ]; }
				set { this._backingField[ 121 ] = value; }
			}
			public int Member122
			{
				get { return this._backingField[ 122 ]; }
				set { this._backingField[ 122 ] = value; }
			}
			public int Member123
			{
				get { return this._backingField[ 123 ]; }
				set { this._backingField[ 123 ] = value; }
			}
			public int Member124
			{
				get { return this._backingField[ 124 ]; }
				set { this._backingField[ 124 ] = value; }
			}
			public int Member125
			{
				get { return this._backingField[ 125 ]; }
				set { this._backingField[ 125 ] = value; }
			}
			public int Member126
			{
				get { return this._backingField[ 126 ]; }
				set { this._backingField[ 126 ] = value; }
			}
			public int Member127
			{
				get { return this._backingField[ 127 ]; }
				set { this._backingField[ 127 ] = value; }
			}
			public int Member128
			{
				get { return this._backingField[ 128 ]; }
				set { this._backingField[ 128 ] = value; }
			}

			public override bool Equals( object obj )
			{
				var other = obj as WithManyMembers;
				if ( other == null )
				{
					return false;
				}

				return this._backingField == other._backingField || this._backingField.SequenceEqual( other._backingField );
			}
		}
#pragma warning restore 659

		[Test]
		public void TestNullField()
		{
			this.TestCoreWithAutoVerify( default( object ), this.GetSerializationContext() );
		}
		
		[Test]
		public void TestNullFieldArray()
		{
			this.TestCoreWithAutoVerify( Enumerable.Repeat( default( object ), 2 ).ToArray(), this.GetSerializationContext() );
		}
		
		[Test]
		public void TestNullFieldNull()
		{
			this.TestCoreWithAutoVerify( default( Object ), this.GetSerializationContext() );
		}
		
		[Test]
		public void TestNullFieldArrayNull()
		{
			this.TestCoreWithAutoVerify( default( Object[] ), this.GetSerializationContext() );
		}	
		
		[Test]
		public void TestTrueField()
		{
			this.TestCoreWithAutoVerify( true, this.GetSerializationContext() );
		}
		
		[Test]
		public void TestTrueFieldArray()
		{
			this.TestCoreWithAutoVerify( Enumerable.Repeat( true, 2 ).ToArray(), this.GetSerializationContext() );
		}
		
		[Test]
		public void TestFalseField()
		{
			this.TestCoreWithAutoVerify( false, this.GetSerializationContext() );
		}
		
		[Test]
		public void TestFalseFieldArray()
		{
			this.TestCoreWithAutoVerify( Enumerable.Repeat( false, 2 ).ToArray(), this.GetSerializationContext() );
		}
		
		[Test]
		public void TestTinyByteField()
		{
			this.TestCoreWithAutoVerify( 1, this.GetSerializationContext() );
		}
		
		[Test]
		public void TestTinyByteFieldArray()
		{
			this.TestCoreWithAutoVerify( Enumerable.Repeat( 1, 2 ).ToArray(), this.GetSerializationContext() );
		}
		
		[Test]
		public void TestByteField()
		{
			this.TestCoreWithAutoVerify( 0x80, this.GetSerializationContext() );
		}
		
		[Test]
		public void TestByteFieldArray()
		{
			this.TestCoreWithAutoVerify( Enumerable.Repeat( 0x80, 2 ).ToArray(), this.GetSerializationContext() );
		}
		
		[Test]
		public void TestMaxByteField()
		{
			this.TestCoreWithAutoVerify( 0xff, this.GetSerializationContext() );
		}
		
		[Test]
		public void TestMaxByteFieldArray()
		{
			this.TestCoreWithAutoVerify( Enumerable.Repeat( 0xff, 2 ).ToArray(), this.GetSerializationContext() );
		}
		
		[Test]
		public void TestTinyUInt16Field()
		{
			this.TestCoreWithAutoVerify( 0x100, this.GetSerializationContext() );
		}
		
		[Test]
		public void TestTinyUInt16FieldArray()
		{
			this.TestCoreWithAutoVerify( Enumerable.Repeat( 0x100, 2 ).ToArray(), this.GetSerializationContext() );
		}
		
		[Test]
		public void TestMaxUInt16Field()
		{
			this.TestCoreWithAutoVerify( 0xffff, this.GetSerializationContext() );
		}
		
		[Test]
		public void TestMaxUInt16FieldArray()
		{
			this.TestCoreWithAutoVerify( Enumerable.Repeat( 0xffff, 2 ).ToArray(), this.GetSerializationContext() );
		}
		
		[Test]
		public void TestTinyInt32Field()
		{
			this.TestCoreWithAutoVerify( 0x10000, this.GetSerializationContext() );
		}
		
		[Test]
		public void TestTinyInt32FieldArray()
		{
			this.TestCoreWithAutoVerify( Enumerable.Repeat( 0x10000, 2 ).ToArray(), this.GetSerializationContext() );
		}
		
		[Test]
		public void TestMaxInt32Field()
		{
			this.TestCoreWithAutoVerify( Int32.MaxValue, this.GetSerializationContext() );
		}
		
		[Test]
		public void TestMaxInt32FieldArray()
		{
			this.TestCoreWithAutoVerify( Enumerable.Repeat( Int32.MaxValue, 2 ).ToArray(), this.GetSerializationContext() );
		}
		
		[Test]
		public void TestMinInt32Field()
		{
			this.TestCoreWithAutoVerify( Int32.MinValue, this.GetSerializationContext() );
		}
		
		[Test]
		public void TestMinInt32FieldArray()
		{
			this.TestCoreWithAutoVerify( Enumerable.Repeat( Int32.MinValue, 2 ).ToArray(), this.GetSerializationContext() );
		}
		
		[Test]
		public void TestTinyInt64Field()
		{
			this.TestCoreWithAutoVerify( 0x100000000, this.GetSerializationContext() );
		}
		
		[Test]
		public void TestTinyInt64FieldArray()
		{
			this.TestCoreWithAutoVerify( Enumerable.Repeat( 0x100000000, 2 ).ToArray(), this.GetSerializationContext() );
		}
		
		[Test]
		public void TestMaxInt64Field()
		{
			this.TestCoreWithAutoVerify( Int64.MaxValue, this.GetSerializationContext() );
		}
		
		[Test]
		public void TestMaxInt64FieldArray()
		{
			this.TestCoreWithAutoVerify( Enumerable.Repeat( Int64.MaxValue, 2 ).ToArray(), this.GetSerializationContext() );
		}
		
		[Test]
		public void TestMinInt64Field()
		{
			this.TestCoreWithAutoVerify( Int64.MinValue, this.GetSerializationContext() );
		}
		
		[Test]
		public void TestMinInt64FieldArray()
		{
			this.TestCoreWithAutoVerify( Enumerable.Repeat( Int64.MinValue, 2 ).ToArray(), this.GetSerializationContext() );
		}
		
		[Test]
		public void TestDateTimeField()
		{
			this.TestCoreWithAutoVerify( DateTime.UtcNow, this.GetSerializationContext() );
		}
		
		[Test]
		public void TestDateTimeFieldArray()
		{
			this.TestCoreWithAutoVerify( Enumerable.Repeat( DateTime.UtcNow, 2 ).ToArray(), this.GetSerializationContext() );
		}
		
		[Test]
		public void TestDateTimeOffsetField()
		{
			this.TestCoreWithAutoVerify( DateTimeOffset.UtcNow, this.GetSerializationContext() );
		}
		
		[Test]
		public void TestDateTimeOffsetFieldArray()
		{
			this.TestCoreWithAutoVerify( Enumerable.Repeat( DateTimeOffset.UtcNow, 2 ).ToArray(), this.GetSerializationContext() );
		}
		
		[Test]
		public void TestUriField()
		{
			this.TestCoreWithAutoVerify( new Uri( "http://example.com/" ), this.GetSerializationContext() );
		}
		
		[Test]
		public void TestUriFieldArray()
		{
			this.TestCoreWithAutoVerify( Enumerable.Repeat( new Uri( "http://example.com/" ), 2 ).ToArray(), this.GetSerializationContext() );
		}
		
		[Test]
		public void TestUriFieldNull()
		{
			this.TestCoreWithAutoVerify( default( Uri ), this.GetSerializationContext() );
		}
		
		[Test]
		public void TestUriFieldArrayNull()
		{
			this.TestCoreWithAutoVerify( default( Uri[] ), this.GetSerializationContext() );
		}	
		
		[Test]
		public void TestVersionField()
		{
			this.TestCoreWithAutoVerify( new Version( 1, 2, 3, 4 ), this.GetSerializationContext() );
		}
		
		[Test]
		public void TestVersionFieldArray()
		{
			this.TestCoreWithAutoVerify( Enumerable.Repeat( new Version( 1, 2, 3, 4 ), 2 ).ToArray(), this.GetSerializationContext() );
		}
		
		[Test]
		public void TestVersionFieldNull()
		{
			this.TestCoreWithAutoVerify( default( Version ), this.GetSerializationContext() );
		}
		
		[Test]
		public void TestVersionFieldArrayNull()
		{
			this.TestCoreWithAutoVerify( default( Version[] ), this.GetSerializationContext() );
		}	
		
		[Test]
		public void TestFILETIMEField()
		{
			this.TestCoreWithAutoVerify( ToFileTime( DateTime.UtcNow ), this.GetSerializationContext() );
		}
		
		[Test]
		public void TestFILETIMEFieldArray()
		{
			this.TestCoreWithAutoVerify( Enumerable.Repeat( ToFileTime( DateTime.UtcNow ), 2 ).ToArray(), this.GetSerializationContext() );
		}
		
		[Test]
		public void TestTimeSpanField()
		{
			this.TestCoreWithAutoVerify( TimeSpan.FromMilliseconds( 123456789 ), this.GetSerializationContext() );
		}
		
		[Test]
		public void TestTimeSpanFieldArray()
		{
			this.TestCoreWithAutoVerify( Enumerable.Repeat( TimeSpan.FromMilliseconds( 123456789 ), 2 ).ToArray(), this.GetSerializationContext() );
		}
		
		[Test]
		public void TestGuidField()
		{
			this.TestCoreWithAutoVerify( Guid.NewGuid(), this.GetSerializationContext() );
		}
		
		[Test]
		public void TestGuidFieldArray()
		{
			this.TestCoreWithAutoVerify( Enumerable.Repeat( Guid.NewGuid(), 2 ).ToArray(), this.GetSerializationContext() );
		}
		
		[Test]
		public void TestCharField()
		{
			this.TestCoreWithAutoVerify( '　', this.GetSerializationContext() );
		}
		
		[Test]
		public void TestCharFieldArray()
		{
			this.TestCoreWithAutoVerify( Enumerable.Repeat( '　', 2 ).ToArray(), this.GetSerializationContext() );
		}
		
		[Test]
		public void TestDecimalField()
		{
			this.TestCoreWithAutoVerify( 123456789.0987654321m, this.GetSerializationContext() );
		}
		
		[Test]
		public void TestDecimalFieldArray()
		{
			this.TestCoreWithAutoVerify( Enumerable.Repeat( 123456789.0987654321m, 2 ).ToArray(), this.GetSerializationContext() );
		}
		
#if !NETFX_35 && !WINDOWS_PHONE
		[Test]
		public void TestBigIntegerField()
		{
			this.TestCoreWithAutoVerify( new BigInteger( UInt64.MaxValue ) + UInt64.MaxValue, this.GetSerializationContext() );
		}
		
		[Test]
		public void TestBigIntegerFieldArray()
		{
			this.TestCoreWithAutoVerify( Enumerable.Repeat( new BigInteger( UInt64.MaxValue ) + UInt64.MaxValue, 2 ).ToArray(), this.GetSerializationContext() );
		}
		
#endif // !NETFX_35 && !WINDOWS_PHONE
#if !NETFX_35 && !WINDOWS_PHONE
		[Test]
		public void TestComplexField()
		{
			this.TestCoreWithAutoVerify( new Complex( 1.3, 2.4 ), this.GetSerializationContext() );
		}
		
		[Test]
		public void TestComplexFieldArray()
		{
			this.TestCoreWithAutoVerify( Enumerable.Repeat( new Complex( 1.3, 2.4 ), 2 ).ToArray(), this.GetSerializationContext() );
		}
		
#endif // !NETFX_35 && !WINDOWS_PHONE
		[Test]
		public void TestDictionaryEntryField()
		{
			this.TestCoreWithAutoVerify( new DictionaryEntry( new MessagePackObject( "Key" ), new MessagePackObject( "Value" ) ), this.GetSerializationContext() );
		}
		
		[Test]
		public void TestDictionaryEntryFieldArray()
		{
			this.TestCoreWithAutoVerify( Enumerable.Repeat( new DictionaryEntry( new MessagePackObject( "Key" ), new MessagePackObject( "Value" ) ), 2 ).ToArray(), this.GetSerializationContext() );
		}
		
		[Test]
		public void TestKeyValuePairStringDateTimeOffsetField()
		{
			this.TestCoreWithAutoVerify( new KeyValuePair<String, DateTimeOffset>( "Key", DateTimeOffset.UtcNow ), this.GetSerializationContext() );
		}
		
		[Test]
		public void TestKeyValuePairStringDateTimeOffsetFieldArray()
		{
			this.TestCoreWithAutoVerify( Enumerable.Repeat( new KeyValuePair<String, DateTimeOffset>( "Key", DateTimeOffset.UtcNow ), 2 ).ToArray(), this.GetSerializationContext() );
		}
		
#if !NETFX_35 && !WINDOWS_PHONE
		[Test]
		public void TestKeyValuePairStringComplexField()
		{
			this.TestCoreWithAutoVerify( new KeyValuePair<String, Complex>( "Key", new Complex( 1.3, 2.4 ) ), this.GetSerializationContext() );
		}
		
		[Test]
		public void TestKeyValuePairStringComplexFieldArray()
		{
			this.TestCoreWithAutoVerify( Enumerable.Repeat( new KeyValuePair<String, Complex>( "Key", new Complex( 1.3, 2.4 ) ), 2 ).ToArray(), this.GetSerializationContext() );
		}
		
#endif // !NETFX_35 && !WINDOWS_PHONE
		[Test]
		public void TestStringField()
		{
			this.TestCoreWithAutoVerify( "StringValue", this.GetSerializationContext() );
		}
		
		[Test]
		public void TestStringFieldArray()
		{
			this.TestCoreWithAutoVerify( Enumerable.Repeat( "StringValue", 2 ).ToArray(), this.GetSerializationContext() );
		}
		
		[Test]
		public void TestStringFieldNull()
		{
			this.TestCoreWithAutoVerify( default( String ), this.GetSerializationContext() );
		}
		
		[Test]
		public void TestStringFieldArrayNull()
		{
			this.TestCoreWithAutoVerify( default( String[] ), this.GetSerializationContext() );
		}	
		
		[Test]
		public void TestByteArrayField()
		{
			this.TestCoreWithAutoVerify( new Byte[]{ 1, 2, 3, 4 }, this.GetSerializationContext() );
		}
		
		[Test]
		public void TestByteArrayFieldArray()
		{
			this.TestCoreWithAutoVerify( Enumerable.Repeat( new Byte[]{ 1, 2, 3, 4 }, 2 ).ToArray(), this.GetSerializationContext() );
		}
		
		[Test]
		public void TestByteArrayFieldNull()
		{
			this.TestCoreWithAutoVerify( default( Byte[] ), this.GetSerializationContext() );
		}
		
		[Test]
		public void TestByteArrayFieldArrayNull()
		{
			this.TestCoreWithAutoVerify( default( Byte[][] ), this.GetSerializationContext() );
		}	
		
		[Test]
		public void TestCharArrayField()
		{
			this.TestCoreWithAutoVerify( "ABCD".ToCharArray(), this.GetSerializationContext() );
		}
		
		[Test]
		public void TestCharArrayFieldArray()
		{
			this.TestCoreWithAutoVerify( Enumerable.Repeat( "ABCD".ToCharArray(), 2 ).ToArray(), this.GetSerializationContext() );
		}
		
		[Test]
		public void TestCharArrayFieldNull()
		{
			this.TestCoreWithAutoVerify( default( Char[] ), this.GetSerializationContext() );
		}
		
		[Test]
		public void TestCharArrayFieldArrayNull()
		{
			this.TestCoreWithAutoVerify( default( Char[][] ), this.GetSerializationContext() );
		}	
		
		[Test]
		public void TestArraySegmentByteField()
		{
			this.TestCoreWithAutoVerify( new ArraySegment<Byte>( new Byte[]{ 1, 2, 3, 4 } ), this.GetSerializationContext() );
		}
		
		[Test]
		public void TestArraySegmentByteFieldArray()
		{
			this.TestCoreWithAutoVerify( Enumerable.Repeat( new ArraySegment<Byte>( new Byte[]{ 1, 2, 3, 4 } ), 2 ).ToArray(), this.GetSerializationContext() );
		}
		
		[Test]
		public void TestArraySegmentInt32Field()
		{
			this.TestCoreWithAutoVerify( new ArraySegment<Int32>( new Int32[]{ 1, 2, 3, 4 } ), this.GetSerializationContext() );
		}
		
		[Test]
		public void TestArraySegmentInt32FieldArray()
		{
			this.TestCoreWithAutoVerify( Enumerable.Repeat( new ArraySegment<Int32>( new Int32[]{ 1, 2, 3, 4 } ), 2 ).ToArray(), this.GetSerializationContext() );
		}
		
		[Test]
		public void TestArraySegmentDecimalField()
		{
			this.TestCoreWithAutoVerify( new ArraySegment<Decimal>( new Decimal[]{ 1, 2, 3, 4 } ), this.GetSerializationContext() );
		}
		
		[Test]
		public void TestArraySegmentDecimalFieldArray()
		{
			this.TestCoreWithAutoVerify( Enumerable.Repeat( new ArraySegment<Decimal>( new Decimal[]{ 1, 2, 3, 4 } ), 2 ).ToArray(), this.GetSerializationContext() );
		}
		
#if !NETFX_35
		[Test]
		public void TestTuple_Int32_String_MessagePackObject_ObjectField()
		{
			this.TestCoreWithAutoVerify( new Tuple<Int32, String, MessagePackObject, Object>( 1, "ABC", new MessagePackObject( "abc" ), new MessagePackObject( "123" ) ) , this.GetSerializationContext() );
		}
		
		[Test]
		public void TestTuple_Int32_String_MessagePackObject_ObjectFieldArray()
		{
			this.TestCoreWithAutoVerify( Enumerable.Repeat( new Tuple<Int32, String, MessagePackObject, Object>( 1, "ABC", new MessagePackObject( "abc" ), new MessagePackObject( "123" ) ) , 2 ).ToArray(), this.GetSerializationContext() );
		}
		
		[Test]
		public void TestTuple_Int32_String_MessagePackObject_ObjectFieldNull()
		{
			this.TestCoreWithAutoVerify( default( System.Tuple<System.Int32, System.String, MsgPack.MessagePackObject, System.Object> ), this.GetSerializationContext() );
		}
		
		[Test]
		public void TestTuple_Int32_String_MessagePackObject_ObjectFieldArrayNull()
		{
			this.TestCoreWithAutoVerify( default( System.Tuple<System.Int32, System.String, MsgPack.MessagePackObject, System.Object>[] ), this.GetSerializationContext() );
		}	
		
#endif // !NETFX_35
		[Test]
		public void TestImage_Field()
		{
			this.TestCoreWithAutoVerify( new Image(){ uri = "http://example.com/logo.png", title = "logo", width = 160, height = 120, size = 13612 }, this.GetSerializationContext() );
		}
		
		[Test]
		public void TestImage_FieldArray()
		{
			this.TestCoreWithAutoVerify( Enumerable.Repeat( new Image(){ uri = "http://example.com/logo.png", title = "logo", width = 160, height = 120, size = 13612 }, 2 ).ToArray(), this.GetSerializationContext() );
		}
		
		[Test]
		public void TestImage_FieldNull()
		{
			this.TestCoreWithAutoVerify( default( MsgPack.Image ), this.GetSerializationContext() );
		}
		
		[Test]
		public void TestImage_FieldArrayNull()
		{
			this.TestCoreWithAutoVerify( default( MsgPack.Image[] ), this.GetSerializationContext() );
		}	
		
		[Test]
		public void TestListDateTimeField()
		{
			this.TestCoreWithAutoVerify( new List<DateTime>(){ DateTime.UtcNow.Subtract( TimeSpan.FromDays( 1 ) ), DateTime.UtcNow }, this.GetSerializationContext() );
		}
		
		[Test]
		public void TestListDateTimeFieldArray()
		{
			this.TestCoreWithAutoVerify( Enumerable.Repeat( new List<DateTime>(){ DateTime.UtcNow.Subtract( TimeSpan.FromDays( 1 ) ), DateTime.UtcNow }, 2 ).ToArray(), this.GetSerializationContext() );
		}
		
		[Test]
		public void TestListDateTimeFieldNull()
		{
			this.TestCoreWithAutoVerify( default( List<DateTime> ), this.GetSerializationContext() );
		}
		
		[Test]
		public void TestListDateTimeFieldArrayNull()
		{
			this.TestCoreWithAutoVerify( default( List<DateTime>[] ), this.GetSerializationContext() );
		}	
		
		[Test]
		public void TestDictionaryStringDateTimeField()
		{
			this.TestCoreWithAutoVerify( new Dictionary<String, DateTime>(){ { "Yesterday", DateTime.UtcNow.Subtract( TimeSpan.FromDays( 1 ) ) }, { "Today", DateTime.UtcNow } }, this.GetSerializationContext() );
		}
		
		[Test]
		public void TestDictionaryStringDateTimeFieldArray()
		{
			this.TestCoreWithAutoVerify( Enumerable.Repeat( new Dictionary<String, DateTime>(){ { "Yesterday", DateTime.UtcNow.Subtract( TimeSpan.FromDays( 1 ) ) }, { "Today", DateTime.UtcNow } }, 2 ).ToArray(), this.GetSerializationContext() );
		}
		
		[Test]
		public void TestDictionaryStringDateTimeFieldNull()
		{
			this.TestCoreWithAutoVerify( default( Dictionary<String, DateTime> ), this.GetSerializationContext() );
		}
		
		[Test]
		public void TestDictionaryStringDateTimeFieldArrayNull()
		{
			this.TestCoreWithAutoVerify( default( Dictionary<String, DateTime>[] ), this.GetSerializationContext() );
		}	
		
		[Test]
		public void TestCollectionDateTimeField()
		{
			this.TestCoreWithAutoVerify( new Collection<DateTime>(){ DateTime.UtcNow.Subtract( TimeSpan.FromDays( 1 ) ), DateTime.UtcNow }, this.GetSerializationContext() );
		}
		
		[Test]
		public void TestCollectionDateTimeFieldArray()
		{
			this.TestCoreWithAutoVerify( Enumerable.Repeat( new Collection<DateTime>(){ DateTime.UtcNow.Subtract( TimeSpan.FromDays( 1 ) ), DateTime.UtcNow }, 2 ).ToArray(), this.GetSerializationContext() );
		}
		
		[Test]
		public void TestCollectionDateTimeFieldNull()
		{
			this.TestCoreWithAutoVerify( default( Collection<DateTime> ), this.GetSerializationContext() );
		}
		
		[Test]
		public void TestCollectionDateTimeFieldArrayNull()
		{
			this.TestCoreWithAutoVerify( default( Collection<DateTime>[] ), this.GetSerializationContext() );
		}	
		
		[Test]
		public void TestStringKeyedCollection_DateTimeField()
		{
			this.TestCoreWithAutoVerify( new StringKeyedCollection<DateTime>(){ DateTime.UtcNow.Subtract( TimeSpan.FromDays( 1 ) ), DateTime.UtcNow }, this.GetSerializationContext() );
		}
		
		[Test]
		public void TestStringKeyedCollection_DateTimeFieldArray()
		{
			this.TestCoreWithAutoVerify( Enumerable.Repeat( new StringKeyedCollection<DateTime>(){ DateTime.UtcNow.Subtract( TimeSpan.FromDays( 1 ) ), DateTime.UtcNow }, 2 ).ToArray(), this.GetSerializationContext() );
		}
		
		[Test]
		public void TestStringKeyedCollection_DateTimeFieldNull()
		{
			this.TestCoreWithAutoVerify( default( MsgPack.Serialization.StringKeyedCollection<System.DateTime> ), this.GetSerializationContext() );
		}
		
		[Test]
		public void TestStringKeyedCollection_DateTimeFieldArrayNull()
		{
			this.TestCoreWithAutoVerify( default( MsgPack.Serialization.StringKeyedCollection<System.DateTime>[] ), this.GetSerializationContext() );
		}	
		
#if !NETFX_35
		[Test]
		public void TestObservableCollectionDateTimeField()
		{
			this.TestCoreWithAutoVerify( new ObservableCollection<DateTime>(){ DateTime.UtcNow.Subtract( TimeSpan.FromDays( 1 ) ), DateTime.UtcNow }, this.GetSerializationContext() );
		}
		
		[Test]
		public void TestObservableCollectionDateTimeFieldArray()
		{
			this.TestCoreWithAutoVerify( Enumerable.Repeat( new ObservableCollection<DateTime>(){ DateTime.UtcNow.Subtract( TimeSpan.FromDays( 1 ) ), DateTime.UtcNow }, 2 ).ToArray(), this.GetSerializationContext() );
		}
		
		[Test]
		public void TestObservableCollectionDateTimeFieldNull()
		{
			this.TestCoreWithAutoVerify( default( ObservableCollection<DateTime> ), this.GetSerializationContext() );
		}
		
		[Test]
		public void TestObservableCollectionDateTimeFieldArrayNull()
		{
			this.TestCoreWithAutoVerify( default( ObservableCollection<DateTime>[] ), this.GetSerializationContext() );
		}	
		
#endif // !NETFX_35
		[Test]
		public void TestHashSetDateTimeField()
		{
			this.TestCoreWithAutoVerify( new HashSet<DateTime>(){ DateTime.UtcNow.Subtract( TimeSpan.FromDays( 1 ) ), DateTime.UtcNow }, this.GetSerializationContext() );
		}
		
		[Test]
		public void TestHashSetDateTimeFieldArray()
		{
			this.TestCoreWithAutoVerify( Enumerable.Repeat( new HashSet<DateTime>(){ DateTime.UtcNow.Subtract( TimeSpan.FromDays( 1 ) ), DateTime.UtcNow }, 2 ).ToArray(), this.GetSerializationContext() );
		}
		
		[Test]
		public void TestHashSetDateTimeFieldNull()
		{
			this.TestCoreWithAutoVerify( default( HashSet<DateTime> ), this.GetSerializationContext() );
		}
		
		[Test]
		public void TestHashSetDateTimeFieldArrayNull()
		{
			this.TestCoreWithAutoVerify( default( HashSet<DateTime>[] ), this.GetSerializationContext() );
		}	
		
		[Test]
		public void TestICollectionDateTimeField()
		{
			this.TestCoreWithAutoVerify( new SimpleCollection<DateTime>(){ DateTime.UtcNow.Subtract( TimeSpan.FromDays( 1 ) ), DateTime.UtcNow }, this.GetSerializationContext() );
		}
		
		[Test]
		public void TestICollectionDateTimeFieldArray()
		{
			this.TestCoreWithAutoVerify( Enumerable.Repeat( new SimpleCollection<DateTime>(){ DateTime.UtcNow.Subtract( TimeSpan.FromDays( 1 ) ), DateTime.UtcNow }, 2 ).ToArray(), this.GetSerializationContext() );
		}
		
		[Test]
		public void TestICollectionDateTimeFieldNull()
		{
			this.TestCoreWithAutoVerify( default( ICollection<DateTime> ), this.GetSerializationContext() );
		}
		
		[Test]
		public void TestICollectionDateTimeFieldArrayNull()
		{
			this.TestCoreWithAutoVerify( default( ICollection<DateTime>[] ), this.GetSerializationContext() );
		}	
		
#if !NETFX_35
		[Test]
		public void TestISetDateTimeField()
		{
			this.TestCoreWithAutoVerify( new HashSet<DateTime>(){ DateTime.UtcNow.Subtract( TimeSpan.FromDays( 1 ) ), DateTime.UtcNow }, this.GetSerializationContext() );
		}
		
		[Test]
		public void TestISetDateTimeFieldArray()
		{
			this.TestCoreWithAutoVerify( Enumerable.Repeat( new HashSet<DateTime>(){ DateTime.UtcNow.Subtract( TimeSpan.FromDays( 1 ) ), DateTime.UtcNow }, 2 ).ToArray(), this.GetSerializationContext() );
		}
		
		[Test]
		public void TestISetDateTimeFieldNull()
		{
			this.TestCoreWithAutoVerify( default( ISet<DateTime> ), this.GetSerializationContext() );
		}
		
		[Test]
		public void TestISetDateTimeFieldArrayNull()
		{
			this.TestCoreWithAutoVerify( default( ISet<DateTime>[] ), this.GetSerializationContext() );
		}	
		
#endif // !NETFX_35
		[Test]
		public void TestIListDateTimeField()
		{
			this.TestCoreWithAutoVerify( new List<DateTime>(){ DateTime.UtcNow.Subtract( TimeSpan.FromDays( 1 ) ), DateTime.UtcNow }, this.GetSerializationContext() );
		}
		
		[Test]
		public void TestIListDateTimeFieldArray()
		{
			this.TestCoreWithAutoVerify( Enumerable.Repeat( new List<DateTime>(){ DateTime.UtcNow.Subtract( TimeSpan.FromDays( 1 ) ), DateTime.UtcNow }, 2 ).ToArray(), this.GetSerializationContext() );
		}
		
		[Test]
		public void TestIListDateTimeFieldNull()
		{
			this.TestCoreWithAutoVerify( default( IList<DateTime> ), this.GetSerializationContext() );
		}
		
		[Test]
		public void TestIListDateTimeFieldArrayNull()
		{
			this.TestCoreWithAutoVerify( default( IList<DateTime>[] ), this.GetSerializationContext() );
		}	
		
		[Test]
		public void TestIDictionaryStringDateTimeField()
		{
			this.TestCoreWithAutoVerify( new Dictionary<String, DateTime>(){ { "Yesterday", DateTime.UtcNow.Subtract( TimeSpan.FromDays( 1 ) ) }, { "Today", DateTime.UtcNow } }, this.GetSerializationContext() );
		}
		
		[Test]
		public void TestIDictionaryStringDateTimeFieldArray()
		{
			this.TestCoreWithAutoVerify( Enumerable.Repeat( new Dictionary<String, DateTime>(){ { "Yesterday", DateTime.UtcNow.Subtract( TimeSpan.FromDays( 1 ) ) }, { "Today", DateTime.UtcNow } }, 2 ).ToArray(), this.GetSerializationContext() );
		}
		
		[Test]
		public void TestIDictionaryStringDateTimeFieldNull()
		{
			this.TestCoreWithAutoVerify( default( IDictionary<String, DateTime> ), this.GetSerializationContext() );
		}
		
		[Test]
		public void TestIDictionaryStringDateTimeFieldArrayNull()
		{
			this.TestCoreWithAutoVerify( default( IDictionary<String, DateTime>[] ), this.GetSerializationContext() );
		}	
		
		[Test]
		public void TestAddOnlyCollection_DateTimeField()
		{
			this.TestCoreWithAutoVerify( new AddOnlyCollection<DateTime>(){ DateTime.UtcNow.Subtract( TimeSpan.FromDays( 1 ) ), DateTime.UtcNow }, this.GetSerializationContext() );
		}
		
		[Test]
		public void TestAddOnlyCollection_DateTimeFieldArray()
		{
			this.TestCoreWithAutoVerify( Enumerable.Repeat( new AddOnlyCollection<DateTime>(){ DateTime.UtcNow.Subtract( TimeSpan.FromDays( 1 ) ), DateTime.UtcNow }, 2 ).ToArray(), this.GetSerializationContext() );
		}
		
		[Test]
		public void TestAddOnlyCollection_DateTimeFieldNull()
		{
			this.TestCoreWithAutoVerify( default( MsgPack.Serialization.AddOnlyCollection<System.DateTime> ), this.GetSerializationContext() );
		}
		
		[Test]
		public void TestAddOnlyCollection_DateTimeFieldArrayNull()
		{
			this.TestCoreWithAutoVerify( default( MsgPack.Serialization.AddOnlyCollection<System.DateTime>[] ), this.GetSerializationContext() );
		}	
		
		[Test]
		public void TestObjectField()
		{
			this.TestCoreWithAutoVerify( new MessagePackObject( 1 ), this.GetSerializationContext() );
		}
		
		[Test]
		public void TestObjectFieldArray()
		{
			this.TestCoreWithAutoVerify( Enumerable.Repeat( new MessagePackObject( 1 ), 2 ).ToArray(), this.GetSerializationContext() );
		}
		
		[Test]
		public void TestObjectFieldNull()
		{
			this.TestCoreWithAutoVerify( default( Object ), this.GetSerializationContext() );
		}
		
		[Test]
		public void TestObjectFieldArrayNull()
		{
			this.TestCoreWithAutoVerify( default( Object[] ), this.GetSerializationContext() );
		}	
		
		[Test]
		public void TestObjectArrayField()
		{
			this.TestCoreWithAutoVerify( new Object []{ new MessagePackObject( 1 ), new MessagePackObject( 2 ) }, this.GetSerializationContext() );
		}
		
		[Test]
		public void TestObjectArrayFieldArray()
		{
			this.TestCoreWithAutoVerify( Enumerable.Repeat( new Object []{ new MessagePackObject( 1 ), new MessagePackObject( 2 ) }, 2 ).ToArray(), this.GetSerializationContext() );
		}
		
		[Test]
		public void TestObjectArrayFieldNull()
		{
			this.TestCoreWithAutoVerify( default( Object[] ), this.GetSerializationContext() );
		}
		
		[Test]
		public void TestObjectArrayFieldArrayNull()
		{
			this.TestCoreWithAutoVerify( default( Object[][] ), this.GetSerializationContext() );
		}	
		
#if !NETFX_CORE && !SILVERLIGHT
		[Test]
		public void TestArrayListField()
		{
			this.TestCoreWithAutoVerify( new ArrayList(){ new MessagePackObject( 1 ), new MessagePackObject( 2 ) }, this.GetSerializationContext() );
		}
		
		[Test]
		public void TestArrayListFieldArray()
		{
			this.TestCoreWithAutoVerify( Enumerable.Repeat( new ArrayList(){ new MessagePackObject( 1 ), new MessagePackObject( 2 ) }, 2 ).ToArray(), this.GetSerializationContext() );
		}
		
		[Test]
		public void TestArrayListFieldNull()
		{
			this.TestCoreWithAutoVerify( default( ArrayList ), this.GetSerializationContext() );
		}
		
		[Test]
		public void TestArrayListFieldArrayNull()
		{
			this.TestCoreWithAutoVerify( default( ArrayList[] ), this.GetSerializationContext() );
		}	
		
#endif // !NETFX_CORE && !SILVERLIGHT
#if !NETFX_CORE && !SILVERLIGHT
		[Test]
		public void TestHashtableField()
		{
			this.TestCoreWithAutoVerify( new Hashtable(){ { new MessagePackObject( "1" ), new MessagePackObject( 1 ) }, { new MessagePackObject( "2" ), new MessagePackObject( 2 ) } }, this.GetSerializationContext() );
		}
		
		[Test]
		public void TestHashtableFieldArray()
		{
			this.TestCoreWithAutoVerify( Enumerable.Repeat( new Hashtable(){ { new MessagePackObject( "1" ), new MessagePackObject( 1 ) }, { new MessagePackObject( "2" ), new MessagePackObject( 2 ) } }, 2 ).ToArray(), this.GetSerializationContext() );
		}
		
		[Test]
		public void TestHashtableFieldNull()
		{
			this.TestCoreWithAutoVerify( default( Hashtable ), this.GetSerializationContext() );
		}
		
		[Test]
		public void TestHashtableFieldArrayNull()
		{
			this.TestCoreWithAutoVerify( default( Hashtable[] ), this.GetSerializationContext() );
		}	
		
#endif // !NETFX_CORE && !SILVERLIGHT
		[Test]
		public void TestListObjectField()
		{
			this.TestCoreWithAutoVerify( new List<Object>(){ new MessagePackObject( 1 ), new MessagePackObject( 2 ) }, this.GetSerializationContext() );
		}
		
		[Test]
		public void TestListObjectFieldArray()
		{
			this.TestCoreWithAutoVerify( Enumerable.Repeat( new List<Object>(){ new MessagePackObject( 1 ), new MessagePackObject( 2 ) }, 2 ).ToArray(), this.GetSerializationContext() );
		}
		
		[Test]
		public void TestListObjectFieldNull()
		{
			this.TestCoreWithAutoVerify( default( List<Object> ), this.GetSerializationContext() );
		}
		
		[Test]
		public void TestListObjectFieldArrayNull()
		{
			this.TestCoreWithAutoVerify( default( List<Object>[] ), this.GetSerializationContext() );
		}	
		
		[Test]
		public void TestDictionaryObjectObjectField()
		{
			this.TestCoreWithAutoVerify( new Dictionary<Object, Object>(){ { new MessagePackObject( "1" ), new MessagePackObject( 1 ) }, { new MessagePackObject( "2" ), new MessagePackObject( 2 ) } }, this.GetSerializationContext() );
		}
		
		[Test]
		public void TestDictionaryObjectObjectFieldArray()
		{
			this.TestCoreWithAutoVerify( Enumerable.Repeat( new Dictionary<Object, Object>(){ { new MessagePackObject( "1" ), new MessagePackObject( 1 ) }, { new MessagePackObject( "2" ), new MessagePackObject( 2 ) } }, 2 ).ToArray(), this.GetSerializationContext() );
		}
		
		[Test]
		public void TestDictionaryObjectObjectFieldNull()
		{
			this.TestCoreWithAutoVerify( default( Dictionary<Object, Object> ), this.GetSerializationContext() );
		}
		
		[Test]
		public void TestDictionaryObjectObjectFieldArrayNull()
		{
			this.TestCoreWithAutoVerify( default( Dictionary<Object, Object>[] ), this.GetSerializationContext() );
		}	
		
		[Test]
		public void TestCollectionObjectField()
		{
			this.TestCoreWithAutoVerify( new Collection<Object>(){ new MessagePackObject( 1 ), new MessagePackObject( 2 ) }, this.GetSerializationContext() );
		}
		
		[Test]
		public void TestCollectionObjectFieldArray()
		{
			this.TestCoreWithAutoVerify( Enumerable.Repeat( new Collection<Object>(){ new MessagePackObject( 1 ), new MessagePackObject( 2 ) }, 2 ).ToArray(), this.GetSerializationContext() );
		}
		
		[Test]
		public void TestCollectionObjectFieldNull()
		{
			this.TestCoreWithAutoVerify( default( Collection<Object> ), this.GetSerializationContext() );
		}
		
		[Test]
		public void TestCollectionObjectFieldArrayNull()
		{
			this.TestCoreWithAutoVerify( default( Collection<Object>[] ), this.GetSerializationContext() );
		}	
		
		[Test]
		public void TestStringKeyedCollection_ObjectField()
		{
			this.TestCoreWithAutoVerify( new StringKeyedCollection<Object>(){ new MessagePackObject( 1 ), new MessagePackObject( 2 ) }, this.GetSerializationContext() );
		}
		
		[Test]
		public void TestStringKeyedCollection_ObjectFieldArray()
		{
			this.TestCoreWithAutoVerify( Enumerable.Repeat( new StringKeyedCollection<Object>(){ new MessagePackObject( 1 ), new MessagePackObject( 2 ) }, 2 ).ToArray(), this.GetSerializationContext() );
		}
		
		[Test]
		public void TestStringKeyedCollection_ObjectFieldNull()
		{
			this.TestCoreWithAutoVerify( default( MsgPack.Serialization.StringKeyedCollection<System.Object> ), this.GetSerializationContext() );
		}
		
		[Test]
		public void TestStringKeyedCollection_ObjectFieldArrayNull()
		{
			this.TestCoreWithAutoVerify( default( MsgPack.Serialization.StringKeyedCollection<System.Object>[] ), this.GetSerializationContext() );
		}	
		
#if !NETFX_35
		[Test]
		public void TestObservableCollectionObjectField()
		{
			this.TestCoreWithAutoVerify( new ObservableCollection<Object>(){ new MessagePackObject( 1 ), new MessagePackObject( 2 ) }, this.GetSerializationContext() );
		}
		
		[Test]
		public void TestObservableCollectionObjectFieldArray()
		{
			this.TestCoreWithAutoVerify( Enumerable.Repeat( new ObservableCollection<Object>(){ new MessagePackObject( 1 ), new MessagePackObject( 2 ) }, 2 ).ToArray(), this.GetSerializationContext() );
		}
		
		[Test]
		public void TestObservableCollectionObjectFieldNull()
		{
			this.TestCoreWithAutoVerify( default( ObservableCollection<Object> ), this.GetSerializationContext() );
		}
		
		[Test]
		public void TestObservableCollectionObjectFieldArrayNull()
		{
			this.TestCoreWithAutoVerify( default( ObservableCollection<Object>[] ), this.GetSerializationContext() );
		}	
		
#endif // !NETFX_35
		[Test]
		public void TestHashSetObjectField()
		{
			this.TestCoreWithAutoVerify( new HashSet<Object>(){ new MessagePackObject( 1 ), new MessagePackObject( 2 ) }, this.GetSerializationContext() );
		}
		
		[Test]
		public void TestHashSetObjectFieldArray()
		{
			this.TestCoreWithAutoVerify( Enumerable.Repeat( new HashSet<Object>(){ new MessagePackObject( 1 ), new MessagePackObject( 2 ) }, 2 ).ToArray(), this.GetSerializationContext() );
		}
		
		[Test]
		public void TestHashSetObjectFieldNull()
		{
			this.TestCoreWithAutoVerify( default( HashSet<Object> ), this.GetSerializationContext() );
		}
		
		[Test]
		public void TestHashSetObjectFieldArrayNull()
		{
			this.TestCoreWithAutoVerify( default( HashSet<Object>[] ), this.GetSerializationContext() );
		}	
		
		[Test]
		public void TestICollectionObjectField()
		{
			this.TestCoreWithAutoVerify( new SimpleCollection<Object>(){ new MessagePackObject( 1 ), new MessagePackObject( 2 ) }, this.GetSerializationContext() );
		}
		
		[Test]
		public void TestICollectionObjectFieldArray()
		{
			this.TestCoreWithAutoVerify( Enumerable.Repeat( new SimpleCollection<Object>(){ new MessagePackObject( 1 ), new MessagePackObject( 2 ) }, 2 ).ToArray(), this.GetSerializationContext() );
		}
		
		[Test]
		public void TestICollectionObjectFieldNull()
		{
			this.TestCoreWithAutoVerify( default( ICollection<Object> ), this.GetSerializationContext() );
		}
		
		[Test]
		public void TestICollectionObjectFieldArrayNull()
		{
			this.TestCoreWithAutoVerify( default( ICollection<Object>[] ), this.GetSerializationContext() );
		}	
		
#if !NETFX_35
		[Test]
		public void TestISetObjectField()
		{
			this.TestCoreWithAutoVerify( new HashSet<Object>(){ new MessagePackObject( 1 ), new MessagePackObject( 2 ) }, this.GetSerializationContext() );
		}
		
		[Test]
		public void TestISetObjectFieldArray()
		{
			this.TestCoreWithAutoVerify( Enumerable.Repeat( new HashSet<Object>(){ new MessagePackObject( 1 ), new MessagePackObject( 2 ) }, 2 ).ToArray(), this.GetSerializationContext() );
		}
		
		[Test]
		public void TestISetObjectFieldNull()
		{
			this.TestCoreWithAutoVerify( default( ISet<Object> ), this.GetSerializationContext() );
		}
		
		[Test]
		public void TestISetObjectFieldArrayNull()
		{
			this.TestCoreWithAutoVerify( default( ISet<Object>[] ), this.GetSerializationContext() );
		}	
		
#endif // !NETFX_35
		[Test]
		public void TestIListObjectField()
		{
			this.TestCoreWithAutoVerify( new List<Object>(){ new MessagePackObject( 1 ), new MessagePackObject( 2 ) }, this.GetSerializationContext() );
		}
		
		[Test]
		public void TestIListObjectFieldArray()
		{
			this.TestCoreWithAutoVerify( Enumerable.Repeat( new List<Object>(){ new MessagePackObject( 1 ), new MessagePackObject( 2 ) }, 2 ).ToArray(), this.GetSerializationContext() );
		}
		
		[Test]
		public void TestIListObjectFieldNull()
		{
			this.TestCoreWithAutoVerify( default( IList<Object> ), this.GetSerializationContext() );
		}
		
		[Test]
		public void TestIListObjectFieldArrayNull()
		{
			this.TestCoreWithAutoVerify( default( IList<Object>[] ), this.GetSerializationContext() );
		}	
		
		[Test]
		public void TestIDictionaryObjectObjectField()
		{
			this.TestCoreWithAutoVerify( new Dictionary<Object, Object>(){ { new MessagePackObject( "1" ), new MessagePackObject( 1 ) }, { new MessagePackObject( "2" ), new MessagePackObject( 2 ) } }, this.GetSerializationContext() );
		}
		
		[Test]
		public void TestIDictionaryObjectObjectFieldArray()
		{
			this.TestCoreWithAutoVerify( Enumerable.Repeat( new Dictionary<Object, Object>(){ { new MessagePackObject( "1" ), new MessagePackObject( 1 ) }, { new MessagePackObject( "2" ), new MessagePackObject( 2 ) } }, 2 ).ToArray(), this.GetSerializationContext() );
		}
		
		[Test]
		public void TestIDictionaryObjectObjectFieldNull()
		{
			this.TestCoreWithAutoVerify( default( IDictionary<Object, Object> ), this.GetSerializationContext() );
		}
		
		[Test]
		public void TestIDictionaryObjectObjectFieldArrayNull()
		{
			this.TestCoreWithAutoVerify( default( IDictionary<Object, Object>[] ), this.GetSerializationContext() );
		}	
		
		[Test]
		public void TestAddOnlyCollection_ObjectField()
		{
			this.TestCoreWithAutoVerify( new AddOnlyCollection<Object>(){ new MessagePackObject( 1 ), new MessagePackObject( 2 ) }, this.GetSerializationContext() );
		}
		
		[Test]
		public void TestAddOnlyCollection_ObjectFieldArray()
		{
			this.TestCoreWithAutoVerify( Enumerable.Repeat( new AddOnlyCollection<Object>(){ new MessagePackObject( 1 ), new MessagePackObject( 2 ) }, 2 ).ToArray(), this.GetSerializationContext() );
		}
		
		[Test]
		public void TestAddOnlyCollection_ObjectFieldNull()
		{
			this.TestCoreWithAutoVerify( default( MsgPack.Serialization.AddOnlyCollection<System.Object> ), this.GetSerializationContext() );
		}
		
		[Test]
		public void TestAddOnlyCollection_ObjectFieldArrayNull()
		{
			this.TestCoreWithAutoVerify( default( MsgPack.Serialization.AddOnlyCollection<System.Object>[] ), this.GetSerializationContext() );
		}	
		
		[Test]
		public void TestMessagePackObject_Field()
		{
			this.TestCoreWithAutoVerify( new MessagePackObject( 1 ), this.GetSerializationContext() );
		}
		
		[Test]
		public void TestMessagePackObject_FieldArray()
		{
			this.TestCoreWithAutoVerify( Enumerable.Repeat( new MessagePackObject( 1 ), 2 ).ToArray(), this.GetSerializationContext() );
		}
		
		[Test]
		public void TestMessagePackObject_FieldNull()
		{
			this.TestCoreWithAutoVerify( default( MsgPack.MessagePackObject ), this.GetSerializationContext() );
		}
		
		[Test]
		public void TestMessagePackObject_FieldArrayNull()
		{
			this.TestCoreWithAutoVerify( default( MsgPack.MessagePackObject[] ), this.GetSerializationContext() );
		}	
		
		[Test]
		public void TestMessagePackObjectArray_Field()
		{
			this.TestCoreWithAutoVerify( new MessagePackObject []{ new MessagePackObject( 1 ), new MessagePackObject( 2 ) }, this.GetSerializationContext() );
		}
		
		[Test]
		public void TestMessagePackObjectArray_FieldArray()
		{
			this.TestCoreWithAutoVerify( Enumerable.Repeat( new MessagePackObject []{ new MessagePackObject( 1 ), new MessagePackObject( 2 ) }, 2 ).ToArray(), this.GetSerializationContext() );
		}
		
		[Test]
		public void TestMessagePackObjectArray_FieldNull()
		{
			this.TestCoreWithAutoVerify( default( MsgPack.MessagePackObject[] ), this.GetSerializationContext() );
		}
		
		[Test]
		public void TestMessagePackObjectArray_FieldArrayNull()
		{
			this.TestCoreWithAutoVerify( default( MsgPack.MessagePackObject[][] ), this.GetSerializationContext() );
		}	
		
		[Test]
		public void TestList_MessagePackObjectField()
		{
			this.TestCoreWithAutoVerify( new List<MessagePackObject>(){ new MessagePackObject( 1 ), new MessagePackObject( 2 ) }, this.GetSerializationContext() );
		}
		
		[Test]
		public void TestList_MessagePackObjectFieldArray()
		{
			this.TestCoreWithAutoVerify( Enumerable.Repeat( new List<MessagePackObject>(){ new MessagePackObject( 1 ), new MessagePackObject( 2 ) }, 2 ).ToArray(), this.GetSerializationContext() );
		}
		
		[Test]
		public void TestList_MessagePackObjectFieldNull()
		{
			this.TestCoreWithAutoVerify( default( System.Collections.Generic.List<MsgPack.MessagePackObject> ), this.GetSerializationContext() );
		}
		
		[Test]
		public void TestList_MessagePackObjectFieldArrayNull()
		{
			this.TestCoreWithAutoVerify( default( System.Collections.Generic.List<MsgPack.MessagePackObject>[] ), this.GetSerializationContext() );
		}	
		
		[Test]
		public void TestDictionary_MessagePackObject_MessagePackObjectField()
		{
			this.TestCoreWithAutoVerify( new Dictionary<MessagePackObject, MessagePackObject>(){ { new MessagePackObject( "1" ), new MessagePackObject( 1 ) }, { new MessagePackObject( "2" ), new MessagePackObject( 2 ) } }, this.GetSerializationContext() );
		}
		
		[Test]
		public void TestDictionary_MessagePackObject_MessagePackObjectFieldArray()
		{
			this.TestCoreWithAutoVerify( Enumerable.Repeat( new Dictionary<MessagePackObject, MessagePackObject>(){ { new MessagePackObject( "1" ), new MessagePackObject( 1 ) }, { new MessagePackObject( "2" ), new MessagePackObject( 2 ) } }, 2 ).ToArray(), this.GetSerializationContext() );
		}
		
		[Test]
		public void TestDictionary_MessagePackObject_MessagePackObjectFieldNull()
		{
			this.TestCoreWithAutoVerify( default( System.Collections.Generic.Dictionary<MsgPack.MessagePackObject, MsgPack.MessagePackObject> ), this.GetSerializationContext() );
		}
		
		[Test]
		public void TestDictionary_MessagePackObject_MessagePackObjectFieldArrayNull()
		{
			this.TestCoreWithAutoVerify( default( System.Collections.Generic.Dictionary<MsgPack.MessagePackObject, MsgPack.MessagePackObject>[] ), this.GetSerializationContext() );
		}	
		
		[Test]
		public void TestCollection_MessagePackObjectField()
		{
			this.TestCoreWithAutoVerify( new Collection<MessagePackObject>(){ new MessagePackObject( 1 ), new MessagePackObject( 2 ) }, this.GetSerializationContext() );
		}
		
		[Test]
		public void TestCollection_MessagePackObjectFieldArray()
		{
			this.TestCoreWithAutoVerify( Enumerable.Repeat( new Collection<MessagePackObject>(){ new MessagePackObject( 1 ), new MessagePackObject( 2 ) }, 2 ).ToArray(), this.GetSerializationContext() );
		}
		
		[Test]
		public void TestCollection_MessagePackObjectFieldNull()
		{
			this.TestCoreWithAutoVerify( default( System.Collections.ObjectModel.Collection<MsgPack.MessagePackObject> ), this.GetSerializationContext() );
		}
		
		[Test]
		public void TestCollection_MessagePackObjectFieldArrayNull()
		{
			this.TestCoreWithAutoVerify( default( System.Collections.ObjectModel.Collection<MsgPack.MessagePackObject>[] ), this.GetSerializationContext() );
		}	
		
		[Test]
		public void TestStringKeyedCollection_MessagePackObjectField()
		{
			this.TestCoreWithAutoVerify( new StringKeyedCollection<MessagePackObject>(){ new MessagePackObject( 1 ), new MessagePackObject( 2 ) }, this.GetSerializationContext() );
		}
		
		[Test]
		public void TestStringKeyedCollection_MessagePackObjectFieldArray()
		{
			this.TestCoreWithAutoVerify( Enumerable.Repeat( new StringKeyedCollection<MessagePackObject>(){ new MessagePackObject( 1 ), new MessagePackObject( 2 ) }, 2 ).ToArray(), this.GetSerializationContext() );
		}
		
		[Test]
		public void TestStringKeyedCollection_MessagePackObjectFieldNull()
		{
			this.TestCoreWithAutoVerify( default( MsgPack.Serialization.StringKeyedCollection<MsgPack.MessagePackObject> ), this.GetSerializationContext() );
		}
		
		[Test]
		public void TestStringKeyedCollection_MessagePackObjectFieldArrayNull()
		{
			this.TestCoreWithAutoVerify( default( MsgPack.Serialization.StringKeyedCollection<MsgPack.MessagePackObject>[] ), this.GetSerializationContext() );
		}	
		
#if !NETFX_35
		[Test]
		public void TestObservableCollection_MessagePackObjectField()
		{
			this.TestCoreWithAutoVerify( new ObservableCollection<MessagePackObject>(){ new MessagePackObject( 1 ), new MessagePackObject( 2 ) }, this.GetSerializationContext() );
		}
		
		[Test]
		public void TestObservableCollection_MessagePackObjectFieldArray()
		{
			this.TestCoreWithAutoVerify( Enumerable.Repeat( new ObservableCollection<MessagePackObject>(){ new MessagePackObject( 1 ), new MessagePackObject( 2 ) }, 2 ).ToArray(), this.GetSerializationContext() );
		}
		
		[Test]
		public void TestObservableCollection_MessagePackObjectFieldNull()
		{
			this.TestCoreWithAutoVerify( default( System.Collections.ObjectModel.ObservableCollection<MsgPack.MessagePackObject> ), this.GetSerializationContext() );
		}
		
		[Test]
		public void TestObservableCollection_MessagePackObjectFieldArrayNull()
		{
			this.TestCoreWithAutoVerify( default( System.Collections.ObjectModel.ObservableCollection<MsgPack.MessagePackObject>[] ), this.GetSerializationContext() );
		}	
		
#endif // !NETFX_35
		[Test]
		public void TestHashSet_MessagePackObjectField()
		{
			this.TestCoreWithAutoVerify( new HashSet<MessagePackObject>(){ new MessagePackObject( 1 ), new MessagePackObject( 2 ) }, this.GetSerializationContext() );
		}
		
		[Test]
		public void TestHashSet_MessagePackObjectFieldArray()
		{
			this.TestCoreWithAutoVerify( Enumerable.Repeat( new HashSet<MessagePackObject>(){ new MessagePackObject( 1 ), new MessagePackObject( 2 ) }, 2 ).ToArray(), this.GetSerializationContext() );
		}
		
		[Test]
		public void TestHashSet_MessagePackObjectFieldNull()
		{
			this.TestCoreWithAutoVerify( default( System.Collections.Generic.HashSet<MsgPack.MessagePackObject> ), this.GetSerializationContext() );
		}
		
		[Test]
		public void TestHashSet_MessagePackObjectFieldArrayNull()
		{
			this.TestCoreWithAutoVerify( default( System.Collections.Generic.HashSet<MsgPack.MessagePackObject>[] ), this.GetSerializationContext() );
		}	
		
		[Test]
		public void TestICollection_MessagePackObjectField()
		{
			this.TestCoreWithAutoVerify( new SimpleCollection<MessagePackObject>(){ new MessagePackObject( 1 ), new MessagePackObject( 2 ) }, this.GetSerializationContext() );
		}
		
		[Test]
		public void TestICollection_MessagePackObjectFieldArray()
		{
			this.TestCoreWithAutoVerify( Enumerable.Repeat( new SimpleCollection<MessagePackObject>(){ new MessagePackObject( 1 ), new MessagePackObject( 2 ) }, 2 ).ToArray(), this.GetSerializationContext() );
		}
		
		[Test]
		public void TestICollection_MessagePackObjectFieldNull()
		{
			this.TestCoreWithAutoVerify( default( System.Collections.Generic.ICollection<MsgPack.MessagePackObject> ), this.GetSerializationContext() );
		}
		
		[Test]
		public void TestICollection_MessagePackObjectFieldArrayNull()
		{
			this.TestCoreWithAutoVerify( default( System.Collections.Generic.ICollection<MsgPack.MessagePackObject>[] ), this.GetSerializationContext() );
		}	
		
#if !NETFX_35
		[Test]
		public void TestISet_MessagePackObjectField()
		{
			this.TestCoreWithAutoVerify( new HashSet<MessagePackObject>(){ new MessagePackObject( 1 ), new MessagePackObject( 2 ) }, this.GetSerializationContext() );
		}
		
		[Test]
		public void TestISet_MessagePackObjectFieldArray()
		{
			this.TestCoreWithAutoVerify( Enumerable.Repeat( new HashSet<MessagePackObject>(){ new MessagePackObject( 1 ), new MessagePackObject( 2 ) }, 2 ).ToArray(), this.GetSerializationContext() );
		}
		
		[Test]
		public void TestISet_MessagePackObjectFieldNull()
		{
			this.TestCoreWithAutoVerify( default( System.Collections.Generic.ISet<MsgPack.MessagePackObject> ), this.GetSerializationContext() );
		}
		
		[Test]
		public void TestISet_MessagePackObjectFieldArrayNull()
		{
			this.TestCoreWithAutoVerify( default( System.Collections.Generic.ISet<MsgPack.MessagePackObject>[] ), this.GetSerializationContext() );
		}	
		
#endif // !NETFX_35
		[Test]
		public void TestIList_MessagePackObjectField()
		{
			this.TestCoreWithAutoVerify( new List<MessagePackObject>(){ new MessagePackObject( 1 ), new MessagePackObject( 2 ) }, this.GetSerializationContext() );
		}
		
		[Test]
		public void TestIList_MessagePackObjectFieldArray()
		{
			this.TestCoreWithAutoVerify( Enumerable.Repeat( new List<MessagePackObject>(){ new MessagePackObject( 1 ), new MessagePackObject( 2 ) }, 2 ).ToArray(), this.GetSerializationContext() );
		}
		
		[Test]
		public void TestIList_MessagePackObjectFieldNull()
		{
			this.TestCoreWithAutoVerify( default( System.Collections.Generic.IList<MsgPack.MessagePackObject> ), this.GetSerializationContext() );
		}
		
		[Test]
		public void TestIList_MessagePackObjectFieldArrayNull()
		{
			this.TestCoreWithAutoVerify( default( System.Collections.Generic.IList<MsgPack.MessagePackObject>[] ), this.GetSerializationContext() );
		}	
		
		[Test]
		public void TestIDictionary_MessagePackObject_MessagePackObjectField()
		{
			this.TestCoreWithAutoVerify( new Dictionary<MessagePackObject, MessagePackObject>(){ { new MessagePackObject( "1" ), new MessagePackObject( 1 ) }, { new MessagePackObject( "2" ), new MessagePackObject( 2 ) } }, this.GetSerializationContext() );
		}
		
		[Test]
		public void TestIDictionary_MessagePackObject_MessagePackObjectFieldArray()
		{
			this.TestCoreWithAutoVerify( Enumerable.Repeat( new Dictionary<MessagePackObject, MessagePackObject>(){ { new MessagePackObject( "1" ), new MessagePackObject( 1 ) }, { new MessagePackObject( "2" ), new MessagePackObject( 2 ) } }, 2 ).ToArray(), this.GetSerializationContext() );
		}
		
		[Test]
		public void TestIDictionary_MessagePackObject_MessagePackObjectFieldNull()
		{
			this.TestCoreWithAutoVerify( default( System.Collections.Generic.IDictionary<MsgPack.MessagePackObject, MsgPack.MessagePackObject> ), this.GetSerializationContext() );
		}
		
		[Test]
		public void TestIDictionary_MessagePackObject_MessagePackObjectFieldArrayNull()
		{
			this.TestCoreWithAutoVerify( default( System.Collections.Generic.IDictionary<MsgPack.MessagePackObject, MsgPack.MessagePackObject>[] ), this.GetSerializationContext() );
		}	
		
		[Test]
		public void TestAddOnlyCollection_MessagePackObjectField()
		{
			this.TestCoreWithAutoVerify( new AddOnlyCollection<MessagePackObject>(){ new MessagePackObject( 1 ), new MessagePackObject( 2 ) }, this.GetSerializationContext() );
		}
		
		[Test]
		public void TestAddOnlyCollection_MessagePackObjectFieldArray()
		{
			this.TestCoreWithAutoVerify( Enumerable.Repeat( new AddOnlyCollection<MessagePackObject>(){ new MessagePackObject( 1 ), new MessagePackObject( 2 ) }, 2 ).ToArray(), this.GetSerializationContext() );
		}
		
		[Test]
		public void TestAddOnlyCollection_MessagePackObjectFieldNull()
		{
			this.TestCoreWithAutoVerify( default( MsgPack.Serialization.AddOnlyCollection<MsgPack.MessagePackObject> ), this.GetSerializationContext() );
		}
		
		[Test]
		public void TestAddOnlyCollection_MessagePackObjectFieldArrayNull()
		{
			this.TestCoreWithAutoVerify( default( MsgPack.Serialization.AddOnlyCollection<MsgPack.MessagePackObject>[] ), this.GetSerializationContext() );
		}	
		
		[Test]
		public void TestComplexTypeGeneratedEnclosure_WithShortcut()
		{
			SerializerDebugging.AvoidsGenericSerializer = false;
			try 
			{
				var target = new ComplexTypeGeneratedEnclosure();
				target.Initialize();
				this.TestCoreWithVerifiable( target, this.GetSerializationContext() );
			}
			finally
			{
				SerializerDebugging.AvoidsGenericSerializer = false;
			}
		}

		[Test]
		public void TestComplexTypeGeneratedEnclosure_WithoutShortcut()
		{
			SerializerDebugging.AvoidsGenericSerializer = true;
			try 
			{
				var target = new ComplexTypeGeneratedEnclosure();
				target.Initialize();
				this.TestCoreWithVerifiable( target, this.GetSerializationContext() );
			}
			finally
			{
				SerializerDebugging.AvoidsGenericSerializer = false;
			}
		}
		
		[Test]
		public void TestComplexTypeGeneratedEnclosureArray_WithShortcut()
		{
			SerializerDebugging.AvoidsGenericSerializer = false;
			try 
			{
				this.TestCoreWithVerifiable( Enumerable.Repeat( 0, 2 ).Select( _ => new ComplexTypeGeneratedEnclosure().Initialize() ).ToArray(), this.GetSerializationContext() );
			}
			finally
			{
				SerializerDebugging.AvoidsGenericSerializer = false;
			}
		}
		
		[Test]
		public void TestComplexTypeGeneratedEnclosureArray_WithoutShortcut()
		{
			SerializerDebugging.AvoidsGenericSerializer = true;
			try 
			{
				this.TestCoreWithVerifiable( Enumerable.Repeat( 0, 2 ).Select( _ => new ComplexTypeGeneratedEnclosure().Initialize() ).ToArray(), this.GetSerializationContext() );
			}
			finally
			{
				SerializerDebugging.AvoidsGenericSerializer = false;
			}
		}
		
		[Test]
		public void TestComplexTypeGenerated_WithShortcut()
		{
			SerializerDebugging.AvoidsGenericSerializer = false;
			try 
			{
				var target = new ComplexTypeGenerated();
				target.Initialize();
				this.TestCoreWithVerifiable( target, this.GetSerializationContext() );
			}
			finally
			{
				SerializerDebugging.AvoidsGenericSerializer = false;
			}
		}

		[Test]
		public void TestComplexTypeGenerated_WithoutShortcut()
		{
			SerializerDebugging.AvoidsGenericSerializer = true;
			try 
			{
				var target = new ComplexTypeGenerated();
				target.Initialize();
				this.TestCoreWithVerifiable( target, this.GetSerializationContext() );
			}
			finally
			{
				SerializerDebugging.AvoidsGenericSerializer = false;
			}
		}
		
		[Test]
		public void TestComplexTypeGeneratedArray_WithShortcut()
		{
			SerializerDebugging.AvoidsGenericSerializer = false;
			try 
			{
				this.TestCoreWithVerifiable( Enumerable.Repeat( 0, 2 ).Select( _ => new ComplexTypeGenerated().Initialize() ).ToArray(), this.GetSerializationContext() );
			}
			finally
			{
				SerializerDebugging.AvoidsGenericSerializer = false;
			}
		}
		
		[Test]
		public void TestComplexTypeGeneratedArray_WithoutShortcut()
		{
			SerializerDebugging.AvoidsGenericSerializer = true;
			try 
			{
				this.TestCoreWithVerifiable( Enumerable.Repeat( 0, 2 ).Select( _ => new ComplexTypeGenerated().Initialize() ).ToArray(), this.GetSerializationContext() );
			}
			finally
			{
				SerializerDebugging.AvoidsGenericSerializer = false;
			}
		}

		private void TestCoreWithAutoVerify<T>( T value, SerializationContext context )
		{
			var target = this.CreateTarget<T>( context );
			using ( var buffer = new MemoryStream() )
			{
				target.Pack( buffer, value );
				buffer.Position = 0;
				T unpacked = target.Unpack( buffer );
				buffer.Position = 0;
				AutoMessagePackSerializerTest.Verify( value, unpacked );
			}
		}
		
		private void TestCoreWithVerifiable<T>( T value, SerializationContext context )
			where T : IVerifiable<T>
		{
			var target = this.CreateTarget<T>( context );
			using ( var buffer = new MemoryStream() )
			{
				target.Pack( buffer, value );
				buffer.Position = 0;
				T unpacked = target.Unpack( buffer );
				buffer.Position = 0;
				unpacked.Verify( value );
			}
		}	
		
		private void TestCoreWithVerifiable<T>( T[] value, SerializationContext context )
			where T : IVerifiable<T>
		{
			var target = this.CreateTarget<T[]>( context );
			using ( var buffer = new MemoryStream() )
			{
				target.Pack( buffer, value );
				buffer.Position = 0;
				T[] unpacked = target.Unpack( buffer );
				buffer.Position = 0;
				Assert.That( unpacked.Length, Is.EqualTo( value.Length ) );
				for( int i = 0; i < unpacked.Length; i ++ )
				{
					try
					{
						unpacked[ i ].Verify( value[ i ] );
					}
#if MSTEST
					catch( Microsoft.VisualStudio.TestPlatform.UnitTestFramework.AssertFailedException ae )
					{
						throw new Microsoft.VisualStudio.TestPlatform.UnitTestFramework.AssertFailedException( i.ToString(), ae );
					}
#else
					catch( AssertionException ae )
					{
						throw new AssertionException( i.ToString(), ae );
					}
#endif
				}
			}
		}	
		
		private static FILETIME ToFileTime( DateTime dateTime )
		{
			var fileTime = dateTime.ToFileTimeUtc();
			return new FILETIME(){ dwHighDateTime = unchecked( ( int )( fileTime >> 32 ) ), dwLowDateTime = unchecked( ( int )( fileTime & 0xffffffff ) ) };
		}
	}
}<|MERGE_RESOLUTION|>--- conflicted
+++ resolved
@@ -55,12 +55,8 @@
 
 namespace MsgPack.Serialization
 {
-<<<<<<< HEAD
+	[TestFixture]
 	[Timeout( 60000 )]
-=======
-	[TestFixture]
-	[Timeout( 30000 )]
->>>>>>> 1b5ecd71
 	public class ArrayCodeDomBasedAutoMessagePackSerializerTest
 	{
 		private SerializationContext GetSerializationContext()
@@ -2103,19 +2099,6 @@
 			}
 		}
 
-		internal class NonPublicWithMessagePackMember
-		{
-			[MessagePackMember( 0 )]
-			public int Value;
-		}
-
-		[DataContract]
-		internal class NonPublicWithDataContract
-		{
-			[DataMember]
-			public int Value;
-		}
-#pragma warning restore 649
 
 		// issue #63
 		[Test]
