--- conflicted
+++ resolved
@@ -21,15 +21,6 @@
 import java.io.InputStream;
 import java.io.ByteArrayOutputStream;
 import java.io.IOException;
-<<<<<<< HEAD
-import java.lang.reflect.InvocationTargetException;
-import java.lang.reflect.Method;
-
-import org.msgpack.util.codegen.DynamicTemplate;
-import org.msgpack.util.codegen.DynamicOrdinalEnumTemplate;
-import org.msgpack.util.codegen.FieldList;
-=======
->>>>>>> 24fbe1ef
 import org.msgpack.template.TemplateRegistry;
 import org.msgpack.template.TemplateBuilder;
 import org.msgpack.template.FieldList;
@@ -157,51 +148,6 @@
 
 	public static void register(Class<?> target) {
 		TemplateRegistry.register(target);
-<<<<<<< HEAD
-
-		Template tmpl;
-		if(target.isEnum()) {
-			tmpl = DynamicOrdinalEnumTemplate.create(target);
-		//} else if(List.isAssignableFrom(target)) {
-		//} else if(Set.isAssignableFrom(target)) {
-		//} else if(Map.isAssignableFrom(target)) {
-		//} else if(Collection.isAssignableFrom(target)) {
-		//} else if(BigInteger.isAssignableFrom(target)) {
-		} else {
-			if (MessagePackTemplateProvider.class.isAssignableFrom(target)) {
-				try {
-					tmpl = ((MessagePackTemplateProvider) target.newInstance()).getTemplate();
-				} catch (InstantiationException e) {
-					throw new RuntimeException(e);
-				} catch (IllegalAccessException e) {
-					throw new RuntimeException(e);
-				}
-			} else {
-				tmpl = DynamicTemplate.create(target);
-			}
-		}
-
-		CustomPacker.register(target, tmpl);
-		CustomConverter.register(target, tmpl);
-		CustomUnpacker.register(target, tmpl);
-=======
->>>>>>> 24fbe1ef
-	}
-	
-	public static class Foo implements MessagePackTemplateProvider {
-		public int f1;
-		
-		public int f2;
-		
-		public Foo() {}
-		
-		public Template getTemplate() {
-			return DynamicTemplate.create(Foo.class);
-		}
-	}
-	
-	public static void main(String[] args) throws Exception {
-		MessagePack.register(Foo.class);
 	}
 
 	public static void register(Class<?> target, FieldList flist) throws NoSuchFieldException {
