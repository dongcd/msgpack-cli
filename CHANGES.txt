--- conflicted
+++ resolved
@@ -1,403 +1,399 @@
-Release 0.1 - 2011/1/4
-
-  Porting from Message Pack Java 0.3.
-
-  FEATURES
-  * MessagePackObject is implemented.
-  * Packer APIs (Packer class) are implemented.
-  * Buffered Unpacker APIs (Unpacker class) are implemented.
-  * Unbuffered Unpacker APIs (Unpacking class) are implemented.
-
-Release 0.2 - 2012/6/19
-
-  FEATURES
-  * Geneneric Serializer is implemented. (See MessagePackSerializer.Create<T>().)
-  * Redesign basic APIs.
-  * Support Mono, Silverlight, WP 7.1 (experimental).
-  * RPC (See https://github.com/yfakariya/msgpack-rpc-cli/)
-
-Release 0.3 - 2013/1/27
-
-  BREAKING CHANGES
-  * Unpacker.Feed is removed. Use Unpacker.Create(Stream) and feed data to the passing Stream instead of Unpacker.
-  * IUnpackable.UnpackFromMessage now takes Unpacker instead of MessagePackObject to be symmetric as IPackable and improve custom unpacking performance.
-  * Unpacker.Create() is removed because it is completely useless.
-  * Unpacker does not remember interruptted stream state now. So, unpacker throws exception when it reaches end of stream. 
-    Data feeding should be handled on the underlying stream layer like NetworkStream does -- it is not unpacker layer's responsibility.
-
-  FEATURES
-  * Improve protobuf-net compatibility.
-  * Add non-generic overload for MessagePackSerializer.Create().
-  * Add direct read method for primitive types on Unpacker. It enable dramatic performance improvement on deserializer.
-  * Support WinRT (experimental, .NET Fx core only, that is, WinMD is not supported yet).
-  * Add SerialializerGenerator which provides capability to generate pre-built serializer assembly.
-  * Unpacker.ReadItem/UnpackSubtree makes easy to unpack collection as MessagePackObject.
-
-  IMPROVEMENTS
-  * Improve unpacking performance.
-
-  BUG FIXES
-  * Fix 'sparse' declaration (i.e. field ids are not continuous on the objects' MessagePackDataMember attribute) causes deserialization error.
-  * Fix synchronization related error.
-  * Serializers respects IPackable/IUnpackable.
-
-Release 0.3.1 - 2013/5/4
-
-  FEATURES
-  * [issue1] Add byte-array based serialization APIs.
-
-  BUG FIXES
-  * [issue6] Fix deserializing from a map which contains unknown member causes MessageTypeException.
-
-Release 0.3.2 - 2013/6/30
-
-  FEATURES
-  * Support safe deserialization for the stream which contains new types of MsgPack spec.
-    see https://github.com/msgpack/msgpack/blob/master/spec.md for details.
-
-  BUG FIXES
-  * Fix infinite loop for invalid stream which header is Raw and it does not have enough length contents.
-
-Release 0.3.2.1 - 2013/8/17
-
-  BUG FIXES
-  * Fix Unpacker.ReadString/ReadBinary of subtree unpacker leads to subsequent unpacking failure when unpacked value is nil or empty.
-
-Release 0.4 - 2013/10/6
-
-  BREAKING CHANGES
-  * Packer.PackRaw(IEnumerable<byte>) can emit compact binary when the IEnumerable<byte> object also implements ICollection<byte> or ICollection.
-  * There are little issues in corner cases.
-    * Unpacker.Data never returns null even if it is in before head of underlying stream.
-    * MessagePackSerializer<T>.UnpackFrom does not throw exception when unpacker is still in before head of the underlying stream. Note that generated serializer still require that the unpacker is in head of the underlying array or map.
-
-  FEATURES
-  * Support binary types, string8 types, and extension types of MsgPack spec.
-    see https://github.com/msgpack/msgpack/blob/master/spec.md for details.
-  * SerializerGenerator now enable to specify output directory.
-  * Specify default collection types for well-known abstract collection types (IList<T>, IDictionary<TKey,TValue>, etc.).
-
-  BUG FIXES
-  * Fix SerializerGenerator only support one serealizer per assembly.
-  * Fix UTC DateTime serialization is corrupt in Mono.
-  * Fix Boolean? unpacking is not implemented.
-  * Fix bugs of NilImplication.
-
-  NOTE
-  * Nullable<MessagePack> based unpacker API is deprecated because of their poor performance. You should use fast non-nullable APIs instead (properties/methods with 'Data' suffixes).
-  * This version is tested on .NET 4.5 and Mono 2.10.8.1.
-
-Release 0.4.1 - 2013/12/07
-
-  BUG FIXES
-  * Fix Readme code error (issue #20.)
-  * Fix MessagePack.Create<T>() might fail due to type lock synchronization does not coordinate multiple threads (issue #19.)
-  * Fix deserializing as MessagePackObject fails when unpacking data is list or map (issue #13.)
-
-Release 0.4.2 - 2014/3/17
-
-  BUG FIXES
-  * Add API to re-register serializer (issue #24). It allows you to override default(built-in) serializer as you like.
-
-Release 0.4.3 - 2014/3/22
-
-  BUG FIXES
-  * Fix creating serializer for IEnumerable<T> (and not IList<T> nor IDictionary<TKey, TValue>) causes NullReferenceException.
-  * Fix built-in object serializer cannot deserialize array/map correctly.
-  * Fix PackerUnpackerExtensions.Pack<T>() ignore Default serialization context and uses brand-new instance every time.
-
-Release 0.4.4 - 2014/4/13
-
-  BUG FIXES
-  * Fix creating serializer for IDictionary<TKey, TValue> causes NullReferenceException.
-  * Fix serializers' default constructor IL (it is not used in the library, but can be called via reflection).
-
-Release 0.5 - 2014/7/21
-
-  FEATURES
-  * CodeDOM serializer generator, which generates source code for custom serializer. It enables debugger break points, insert your own codes, etc.
-  * Start Xamarin supporting with CodeDOM serializer generator and runtime code generation free Nullable/Enum serializers.
-  * Start Unity supporting with same mechanism as Xamarin support and mpu.exe helper tool.
-  * Support .NET 4.5 including immutable collections support.
-  * Support on-the-fly IEnumerable<T> (such as the result of Enumerable.Range()) packing. Note that unpacking is still unsupported.
-  * Support underlying integral based enum serialization.
-  * Add new PackerUnpackerExtensinos' extension methods for collections and dictionaries to improve overloading stability (predictability).
-  * System.Runtime.Serialization assembly is not required now (pull-request #29).
-  * Non public members annotated with MessagePackMember attribute or DataMemberAttribute are supported now (issue #33).
-
-  BUG FIXES
-  * PackerUnpackerExtensions.Pack(Object) takes long time. (#14)
-  * Fix Readme code error (issue #20. Ported from 0.4 branch.)
-  * Fix MessagePack.Create<T>() might fail due to type lock synchronization does not coordinate multiple threads (issue #19. Ported from 0.4 branch.)
-  * Fix deserializing as MessagePackObject fails when unpacking data is list or map (issue #13. Ported from 0.4 branch.)
-  * Readonly members now silently ignored except they are annotated with MessagePackMember attribute or DataMemberAttribute (pull-request #30, issue#28).
-
-  NOTE
-  * This release unifies .NET build and Mono build for main source codes (testing codes have not been unified yet.)
-  * This release contains reimplementation of serializer generation stack. It might change implementation detail dependant behavior (it usually potential issue).
-
-Release 0.5.1 - 2014/8/9
-
-  FEATURES
-  * Reflection serializer. It enables on-the-fly serializer generation in Xamarin and Unity3D.
-
-  BUG FIXES
-  * Fix concurrency bug in WinRT.
-  * Fix built-in NamedValueCollection serializer generates invalid stream when the values of a key are empty.
-
-  NOTE
-  * This release changes drop for Unity3D from source assets to dll assets (source assets are still available).
-
-Release 0.5.2 - 2014/9/6
-
-  BREAKING CHANGES
-  * MessagePackObjectEqualityComparer does not inherit EqualityComparer<T> now to avoid ExecutionEngineException on iOS.
-
-  FEATURES
-  * Support Windows Phone 8.1 (Both of WinRT & Silverlight) issue #36
-  * Add MessagePackSerializer.Get() for usability.
-
-  BUG FIXES
-  * Fix FILETIME is not available in WinRT
-  * Fix does not work in Unity3D. issue #37
-
-Relase 0.5.3 - 2014/09/15
-
-  BREAKING CHANGES
-  * MessagePackObject from byte[] now always act as binary, not string. It affects only low level API and unpacked from bin8, bin16, bin32 types. Issue #39
-
-  FEATURES
-  * Using new MessagePackMemberAttribute.Name property, you can customize map keys of serialized objects when you use SerializationMethod.Map. Related to issue #38
-
-Release 0.5.4 - 2014/09/22
-
-  FEATURES
-  * Add mpu --internal option for source code form assets in Unity3D.
-
-  BUG FIXES
-  * An -o option of mpu.exe -s does not work.
-  * Same (.NET4.5 + WinRT8 + WP8.1) configured portable project cannot refer MsgPack NuGet package.
-
-  MISCS
-  * Unity drop is now only included in zip file at github release page.
-
-Release 0.5.5 - 2014/10/12
-
-  BUG FIXES
-  * The serializer returned with `MessagePackSerializer.Create<MessagePackObjectDictionary>()` does not deserialize nested element correctly. Issue #42
-  * MessagePackConvert.FromDateTime[Offset] might emit wrong value due to rounding error. Issue #44
-
-  IMPROVEMENTS
-  * Portable library drop for Universal App does not refer `libc` now. Issue #41
-
-Release 0.5.6 - 2014/11/30
-
-  BUG FIXES
-  * The type which has indexer(s) and does not implement IDictionary nor IDictionary<TKey,TValue> is failed to create serializer. Issue #49
-  * Fix Unpacking a map with extra fields. Issue #50
-
-Release 0.5.7 - 2014/12/23
-
-  BUG FIXES
-  * Fix serializer uses unnecessary reflection to get collection typed property.
-  * Fix generated serializers in source code style may have extra fields when multiple serializers are generated at a time.
-  * Mpu.exe's --refernce option distinction now respects platform rules and uses absolute paths instead of relative paths.
-  * Fix lambda expressions in source code causes failure of mpu.exe in Mono.
-
-  IMPROVEMENTS
-  * Add mpu.exe -r option which is shorthand of --reference.
-  * Add default and implicit --reference=./MsgPack.dll option in mpu.exe
-
-Release 0.5.8 - 2015/1/18
-
-  BUG FIXES
-  * Fix Unpacker fails to unpack data when the stream returns data one by one. Issue #59
-  * Fix Unpacker cannot read empty bytes from System.Net API. Issue #60
-
-Relase 0.5.9 - 2015/2/01
-
-  BUG FIXES
-  * Fix NullReferenceException is thrown for annotated non-public members serialization/deserialization in WinRT.
-  * Fix collection typed property which has non-public setter are not handled correctly. Issue #62.
-  * Fix ArgumentOutOfRangeException occurs when serializing members count is greater than 127. Issue #63.
-
-Release 0.5.10 - 2015/2/10
-
-  CHANGES
-  * WinRT and Windows Phone (not Silverlight) builds now do not have AllowPartiallyTrustedCallersAttribute because it causes MethodAccessException on Windows Phone. This should not be breaking change effectively because apps in app container themselves should be SecurityCritical. Issue #64.
-
-  BUG FIXES
-  * Avoid memcmp usage for Windows Phone App Certification. Issue #65.
-
-Release 0.5.11 - 2015/3/1
-
-  NEW FEATURE
-  * `MessagePackIgnoreAttribute` to exclude properties. Issue #55 
-
-Release 0.6.0 Alpha1 - 2015/3/2
-
-  BREAKING CHANGES
-  * Non-public types such as internal/Assembly types are not supported even if WinRT or Reflection serializer had worked for them because it had been just bug and non-public types should not be serialized.
-    Note that .NET default serializers and pre-generated serializers for Xamarin are not affected because they had failed to generate serializers for non-public types.
-
-  BUG FIXES
-  * Non-public types causes `TypeLoadException` in .NET and pre-generated assembly, causes compilation error in pre-generated sources, results undefined behavior on other platforms.
-    Non-public types are now rejected with `SerializationException`. This fix leads (probably small) breaking changes.
-
-  NEW FEATURE
-  * Deserializer now uses 'best match' constructor when all members are read-only. Issue #52.
-  * `MessagePackSerializer.UnpackMessagePackObject` API. This is convinient shortcut to deserialize stream as `MessagePackObject` tree.
-
-Release 0.6.0 Beta1 - 2015/04/27
-
-  NEW FEATURE
-  * Add Type Embedding. Issue #47.
-
-  BUG FIXES
-  * MessagePackSerializer.Create now always returns new instance.
-  * Fix build problem related to interface generic parameter variance.
-
-Release 0.6.0 Beta2 - 2015/05/24
-
-  NEW FEATURE
-  * New utility method of SerializationContext to switch back the behavior to previous version's one.
-  * Add corlib only build (MsgPack.Unity3D.Micro). This build only depends mscorlib. This feature is experimental. Related to Issue #70.
-
-  IMPROVEMENTS
-  * Add many workarounds for AOT issues of Mono on iOS (in particular, Unity).
-  * System.DateTime, System.DateTimeOffset, System.Runtime.InteropServices.ComTypes.FILETIME are now serialized native representation by default, it keeps 100-nanosecond resolution, DateTimeKind, and Offset.
-    You can revert the behavior to the previous Unix Epoc via SerializationContext.DefaultDateTimeConversion or [MessagePackDateTimeMember] custom attribute. Issue #74
-  * System.DBNull become serializable now. Issue #72.
-
-  BUG FIXES
-  * Fix System.Object instance causes StackOverflowException. Issue #73
-
-Release 0.6.0 Beta3 - 2015/06/14
-
-  BUG FIXES
-  * Remove FILETIME dependency to avoid build error in Xamarin/Unity. Issue #87
-
-Release 0.6.0 Beta4 - 2015/07/05
-
-  BREAKING CHANGES / IMPROVEMENTS
-  * Unity3D DLL now only depends on mscorlib.dll. This breaks compabitlity because the library cannot recognize Stack<T>, Queue<T>, NameValueCollection, and System.Uri. If you want to these types support, use Unity3D.Full drop instead.
-
-  IMPROVEMENTS
-  * Non-SZ arrays (multidimensional arrays and vector with non-zero based) are supproted. Issue #81.
-
-  BUG FIXES
-  * Fix Unity source code to avoid nullable equality operator. Issue #88
-  * Fix MessagePackObject deserializer cannot handle empty collection correctly. Issue #92.
-  * Fix disposing "subtree" Unpacker twice causes Exception.
-
-Release 0.6.0 Beta5 - 2015/07/20
-
-  BREAKING CHANGES / IMPROVEMENTS
-  * Internal type-info encoding has changed, so encoded type-info is NOT compatible with 0.6.0 beta1-beta4.
-
-  IMPROVEMENTS
-  * Add built-in support for IReadOnlyCollection<T>, IReadOnlyList<T>, IReadOnlyDictionary<TKey, TValue>, based upon issue #91 and PR #93. Thank you @drewnoakes!
-  * Improve exception message for known type mapping error. Issue #95,
-
-  BUG FIXES
-  * Non-SZ arrays are not deserialized correctly in WP/Silverlight.
-
-Release 0.6.0 - 2015/08/09
-
-  IMPROVEMENTS
-  * ImmutableArray now supported.
-  * SerializerGenerator now support automatic dependent serializer(s) generation.
-  * Add SerializerContext.ResolveSerializer event to make pre-built serializer registration more robust. Issue #103.
-
-  BUG FIXES
-  * Fix Unpacker does not handle bin types and str8 type in skipping. PR #98, Thank you @webcoyote!
-  * Fix Unpacker does not handle ext types in skipping.
-  * Fix SerializerGenerator and mpu.exe do not handle EnumSerializationMethod. Issue #102.
-  * Fix SerializerGenerator and mpu.exe do not exclude types which are handled with built-in serializers. Issue #104.
-
-Release 0.6.1 - 2015/08/16
-
-  IMPROVEMENTS
-  * Recursive generation now supports generic arguments and array element types. Issue #106.
-  * New SerializerGenerator.GenerateSerializerCodeAssembly and GenerateSerializerSourceCodes, which return structured information including target types and serializer type names. It should improve pre-generation experience. Issue #107.
-
-  BUG FIXES
-  * Fix SerializerGenerator does not filter out built-in types when they are appeared in members instead of API arguments. Issue #105.
-  * Fix type embedding fails if the type name starts with its assembly simple name. Issue #108.
-
-Release 0.6.1.1 - 2015/08/16
-
-  This release is only zip release for Unity because other dists are not affected at all.
-
-  BUG FIXES
-  * Fix IL2CPP crash. Issue #101.
-
-Release 0.6.2 - 2015/08/30
-
-  BUG FIXES
-  * Fix built-in serializer for System.Object does not honor current context. Issue #111.
-
-  IMPROVEMENTS
-  * Add built-in System.Globalization.CultureInfo serializer. Issue #112.
-
-Release 0.6.3 - 2015/10/12
-
-  BUG FIXES
-  * Add new custom serializer registration option which registers nullable serializer together (this API is NOT available in Unity3D yet because of AOT issue). Issue #116.
-  * Fix reflection based serialization for non-public member fails for members which use generic type parameter(s). Issue #119
-  * Fix DateTimeOffset? serializer act different from DateTime? serializer for DateTimeSerializationMethod setting change. A part of issue #117
-  * Fix array element type is not processed recursively even if the IsRecursive option of serializer generator is true. Issue #120
-
-  IMPROVEMENTS
-  * Improve Unpacker performance.
-  * Add WithNullable feature to serializer generator. It specifies generating nullable companions together. Issue #121
-
-Release 0.6.4 - 2015/10/14
-
-  BUG FIXES
-  * Fix StackOverflowException on SerializerGenerator.GenerateSerializerCodes with WithNullable and IsRecursive. Issue #121(cont)
-
-Release 0.6.5 - 2015/10/20
-
-  BUG FIXES
-  * Fix enum handling in code generation for enum values which do not have corresponding single symbols. Issue #121(cont)
-
-  IMPROVEMENTS
-  * Improve Nullable<T> serializer source code for SerializerGenerator.GenerateSerializerCodes with WithNullable. Issue #121(cont)
-  * Add Unity AOT work around method MessagePackSerializer.PrepareType<T>(). This solves a part of issue #99 and an issue #124.
-  * Fix build issues in source tree release for Unity.
-    * mpu.exe --library now creates merged source tree.
-    * Add work arounds for Unity C# compiler issue for DictionaryMessagePackSerializer`3.cs
-    * Add UNITY_5 for UNITY compiler constant determination.
-  * Remove unnecessary Pack<T>() usage to avoid unexpected performance loss and/or Unity(and its Mono) C# compiler overload resolution failure.
-
-Release 0.6.5.1 - 2015/10/25
-
-  BUG FIXES
-  * mpu.exe -l option does not work in non-Windows environment. Issue #125.
-
-<<<<<<< HEAD
-Release 0.7.0-alpha1 - 2015/11/22
-
-  NEW FEATURES
-  * Add .NET Core support. Note that .NET Core does NOT support CodeDOM or persistance of AsemblyBuilder, so MsgPack for CLI .NET Core build cannot support code generation. To generate source code or assembly of serializers in non-Windows environment, you must use Mono with .NET 4.5 build. #Issue 128
-  * Add buffering option for Packer/Unpacker which can be enabled by PackerUnpackerStreamOptions.WithBuffering = true. It should improve performance for non-buffered stream like NetworkStream.
-
-  IMPROVEMENTS
-  * Exceptions now includes stream position for seekable stream or "offset from Unpacker construction" for non-seekable stream.
-  * Generated code now well structured which improves debuggability, it also remove some redundant expressions.
-  * Move throw statements from hot-path to improve performance a bit.
-
-  BREAKING CHANGES
-  * Generated serializers code has different structure, it might break your custom toolset which depends generated code structure.
-
-  BUG FIXES
-  * Fix Unpacker.Skip failes when the stream is fragmented such as raw NetworkStream.
-
-=======
-Release 0.6.6 - 2015/12/20
-
-  BUG FIXES
-  * Fix [MessagePackRuntimeType] fails when the type is declared in global namespace. Issue #137.
-
->>>>>>> 3c75cf43
+Release 0.1 - 2011/1/4
+
+  Porting from Message Pack Java 0.3.
+
+  FEATURES
+  * MessagePackObject is implemented.
+  * Packer APIs (Packer class) are implemented.
+  * Buffered Unpacker APIs (Unpacker class) are implemented.
+  * Unbuffered Unpacker APIs (Unpacking class) are implemented.
+
+Release 0.2 - 2012/6/19
+
+  FEATURES
+  * Geneneric Serializer is implemented. (See MessagePackSerializer.Create<T>().)
+  * Redesign basic APIs.
+  * Support Mono, Silverlight, WP 7.1 (experimental).
+  * RPC (See https://github.com/yfakariya/msgpack-rpc-cli/)
+
+Release 0.3 - 2013/1/27
+
+  BREAKING CHANGES
+  * Unpacker.Feed is removed. Use Unpacker.Create(Stream) and feed data to the passing Stream instead of Unpacker.
+  * IUnpackable.UnpackFromMessage now takes Unpacker instead of MessagePackObject to be symmetric as IPackable and improve custom unpacking performance.
+  * Unpacker.Create() is removed because it is completely useless.
+  * Unpacker does not remember interruptted stream state now. So, unpacker throws exception when it reaches end of stream. 
+    Data feeding should be handled on the underlying stream layer like NetworkStream does -- it is not unpacker layer's responsibility.
+
+  FEATURES
+  * Improve protobuf-net compatibility.
+  * Add non-generic overload for MessagePackSerializer.Create().
+  * Add direct read method for primitive types on Unpacker. It enable dramatic performance improvement on deserializer.
+  * Support WinRT (experimental, .NET Fx core only, that is, WinMD is not supported yet).
+  * Add SerialializerGenerator which provides capability to generate pre-built serializer assembly.
+  * Unpacker.ReadItem/UnpackSubtree makes easy to unpack collection as MessagePackObject.
+
+  IMPROVEMENTS
+  * Improve unpacking performance.
+
+  BUG FIXES
+  * Fix 'sparse' declaration (i.e. field ids are not continuous on the objects' MessagePackDataMember attribute) causes deserialization error.
+  * Fix synchronization related error.
+  * Serializers respects IPackable/IUnpackable.
+
+Release 0.3.1 - 2013/5/4
+
+  FEATURES
+  * [issue1] Add byte-array based serialization APIs.
+
+  BUG FIXES
+  * [issue6] Fix deserializing from a map which contains unknown member causes MessageTypeException.
+
+Release 0.3.2 - 2013/6/30
+
+  FEATURES
+  * Support safe deserialization for the stream which contains new types of MsgPack spec.
+    see https://github.com/msgpack/msgpack/blob/master/spec.md for details.
+
+  BUG FIXES
+  * Fix infinite loop for invalid stream which header is Raw and it does not have enough length contents.
+
+Release 0.3.2.1 - 2013/8/17
+
+  BUG FIXES
+  * Fix Unpacker.ReadString/ReadBinary of subtree unpacker leads to subsequent unpacking failure when unpacked value is nil or empty.
+
+Release 0.4 - 2013/10/6
+
+  BREAKING CHANGES
+  * Packer.PackRaw(IEnumerable<byte>) can emit compact binary when the IEnumerable<byte> object also implements ICollection<byte> or ICollection.
+  * There are little issues in corner cases.
+    * Unpacker.Data never returns null even if it is in before head of underlying stream.
+    * MessagePackSerializer<T>.UnpackFrom does not throw exception when unpacker is still in before head of the underlying stream. Note that generated serializer still require that the unpacker is in head of the underlying array or map.
+
+  FEATURES
+  * Support binary types, string8 types, and extension types of MsgPack spec.
+    see https://github.com/msgpack/msgpack/blob/master/spec.md for details.
+  * SerializerGenerator now enable to specify output directory.
+  * Specify default collection types for well-known abstract collection types (IList<T>, IDictionary<TKey,TValue>, etc.).
+
+  BUG FIXES
+  * Fix SerializerGenerator only support one serealizer per assembly.
+  * Fix UTC DateTime serialization is corrupt in Mono.
+  * Fix Boolean? unpacking is not implemented.
+  * Fix bugs of NilImplication.
+
+  NOTE
+  * Nullable<MessagePack> based unpacker API is deprecated because of their poor performance. You should use fast non-nullable APIs instead (properties/methods with 'Data' suffixes).
+  * This version is tested on .NET 4.5 and Mono 2.10.8.1.
+
+Release 0.4.1 - 2013/12/07
+
+  BUG FIXES
+  * Fix Readme code error (issue #20.)
+  * Fix MessagePack.Create<T>() might fail due to type lock synchronization does not coordinate multiple threads (issue #19.)
+  * Fix deserializing as MessagePackObject fails when unpacking data is list or map (issue #13.)
+
+Release 0.4.2 - 2014/3/17
+
+  BUG FIXES
+  * Add API to re-register serializer (issue #24). It allows you to override default(built-in) serializer as you like.
+
+Release 0.4.3 - 2014/3/22
+
+  BUG FIXES
+  * Fix creating serializer for IEnumerable<T> (and not IList<T> nor IDictionary<TKey, TValue>) causes NullReferenceException.
+  * Fix built-in object serializer cannot deserialize array/map correctly.
+  * Fix PackerUnpackerExtensions.Pack<T>() ignore Default serialization context and uses brand-new instance every time.
+
+Release 0.4.4 - 2014/4/13
+
+  BUG FIXES
+  * Fix creating serializer for IDictionary<TKey, TValue> causes NullReferenceException.
+  * Fix serializers' default constructor IL (it is not used in the library, but can be called via reflection).
+
+Release 0.5 - 2014/7/21
+
+  FEATURES
+  * CodeDOM serializer generator, which generates source code for custom serializer. It enables debugger break points, insert your own codes, etc.
+  * Start Xamarin supporting with CodeDOM serializer generator and runtime code generation free Nullable/Enum serializers.
+  * Start Unity supporting with same mechanism as Xamarin support and mpu.exe helper tool.
+  * Support .NET 4.5 including immutable collections support.
+  * Support on-the-fly IEnumerable<T> (such as the result of Enumerable.Range()) packing. Note that unpacking is still unsupported.
+  * Support underlying integral based enum serialization.
+  * Add new PackerUnpackerExtensinos' extension methods for collections and dictionaries to improve overloading stability (predictability).
+  * System.Runtime.Serialization assembly is not required now (pull-request #29).
+  * Non public members annotated with MessagePackMember attribute or DataMemberAttribute are supported now (issue #33).
+
+  BUG FIXES
+  * PackerUnpackerExtensions.Pack(Object) takes long time. (#14)
+  * Fix Readme code error (issue #20. Ported from 0.4 branch.)
+  * Fix MessagePack.Create<T>() might fail due to type lock synchronization does not coordinate multiple threads (issue #19. Ported from 0.4 branch.)
+  * Fix deserializing as MessagePackObject fails when unpacking data is list or map (issue #13. Ported from 0.4 branch.)
+  * Readonly members now silently ignored except they are annotated with MessagePackMember attribute or DataMemberAttribute (pull-request #30, issue#28).
+
+  NOTE
+  * This release unifies .NET build and Mono build for main source codes (testing codes have not been unified yet.)
+  * This release contains reimplementation of serializer generation stack. It might change implementation detail dependant behavior (it usually potential issue).
+
+Release 0.5.1 - 2014/8/9
+
+  FEATURES
+  * Reflection serializer. It enables on-the-fly serializer generation in Xamarin and Unity3D.
+
+  BUG FIXES
+  * Fix concurrency bug in WinRT.
+  * Fix built-in NamedValueCollection serializer generates invalid stream when the values of a key are empty.
+
+  NOTE
+  * This release changes drop for Unity3D from source assets to dll assets (source assets are still available).
+
+Release 0.5.2 - 2014/9/6
+
+  BREAKING CHANGES
+  * MessagePackObjectEqualityComparer does not inherit EqualityComparer<T> now to avoid ExecutionEngineException on iOS.
+
+  FEATURES
+  * Support Windows Phone 8.1 (Both of WinRT & Silverlight) issue #36
+  * Add MessagePackSerializer.Get() for usability.
+
+  BUG FIXES
+  * Fix FILETIME is not available in WinRT
+  * Fix does not work in Unity3D. issue #37
+
+Relase 0.5.3 - 2014/09/15
+
+  BREAKING CHANGES
+  * MessagePackObject from byte[] now always act as binary, not string. It affects only low level API and unpacked from bin8, bin16, bin32 types. Issue #39
+
+  FEATURES
+  * Using new MessagePackMemberAttribute.Name property, you can customize map keys of serialized objects when you use SerializationMethod.Map. Related to issue #38
+
+Release 0.5.4 - 2014/09/22
+
+  FEATURES
+  * Add mpu --internal option for source code form assets in Unity3D.
+
+  BUG FIXES
+  * An -o option of mpu.exe -s does not work.
+  * Same (.NET4.5 + WinRT8 + WP8.1) configured portable project cannot refer MsgPack NuGet package.
+
+  MISCS
+  * Unity drop is now only included in zip file at github release page.
+
+Release 0.5.5 - 2014/10/12
+
+  BUG FIXES
+  * The serializer returned with `MessagePackSerializer.Create<MessagePackObjectDictionary>()` does not deserialize nested element correctly. Issue #42
+  * MessagePackConvert.FromDateTime[Offset] might emit wrong value due to rounding error. Issue #44
+
+  IMPROVEMENTS
+  * Portable library drop for Universal App does not refer `libc` now. Issue #41
+
+Release 0.5.6 - 2014/11/30
+
+  BUG FIXES
+  * The type which has indexer(s) and does not implement IDictionary nor IDictionary<TKey,TValue> is failed to create serializer. Issue #49
+  * Fix Unpacking a map with extra fields. Issue #50
+
+Release 0.5.7 - 2014/12/23
+
+  BUG FIXES
+  * Fix serializer uses unnecessary reflection to get collection typed property.
+  * Fix generated serializers in source code style may have extra fields when multiple serializers are generated at a time.
+  * Mpu.exe's --refernce option distinction now respects platform rules and uses absolute paths instead of relative paths.
+  * Fix lambda expressions in source code causes failure of mpu.exe in Mono.
+
+  IMPROVEMENTS
+  * Add mpu.exe -r option which is shorthand of --reference.
+  * Add default and implicit --reference=./MsgPack.dll option in mpu.exe
+
+Release 0.5.8 - 2015/1/18
+
+  BUG FIXES
+  * Fix Unpacker fails to unpack data when the stream returns data one by one. Issue #59
+  * Fix Unpacker cannot read empty bytes from System.Net API. Issue #60
+
+Relase 0.5.9 - 2015/2/01
+
+  BUG FIXES
+  * Fix NullReferenceException is thrown for annotated non-public members serialization/deserialization in WinRT.
+  * Fix collection typed property which has non-public setter are not handled correctly. Issue #62.
+  * Fix ArgumentOutOfRangeException occurs when serializing members count is greater than 127. Issue #63.
+
+Release 0.5.10 - 2015/2/10
+
+  CHANGES
+  * WinRT and Windows Phone (not Silverlight) builds now do not have AllowPartiallyTrustedCallersAttribute because it causes MethodAccessException on Windows Phone. This should not be breaking change effectively because apps in app container themselves should be SecurityCritical. Issue #64.
+
+  BUG FIXES
+  * Avoid memcmp usage for Windows Phone App Certification. Issue #65.
+
+Release 0.5.11 - 2015/3/1
+
+  NEW FEATURE
+  * `MessagePackIgnoreAttribute` to exclude properties. Issue #55 
+
+Release 0.6.0 Alpha1 - 2015/3/2
+
+  BREAKING CHANGES
+  * Non-public types such as internal/Assembly types are not supported even if WinRT or Reflection serializer had worked for them because it had been just bug and non-public types should not be serialized.
+    Note that .NET default serializers and pre-generated serializers for Xamarin are not affected because they had failed to generate serializers for non-public types.
+
+  BUG FIXES
+  * Non-public types causes `TypeLoadException` in .NET and pre-generated assembly, causes compilation error in pre-generated sources, results undefined behavior on other platforms.
+    Non-public types are now rejected with `SerializationException`. This fix leads (probably small) breaking changes.
+
+  NEW FEATURE
+  * Deserializer now uses 'best match' constructor when all members are read-only. Issue #52.
+  * `MessagePackSerializer.UnpackMessagePackObject` API. This is convinient shortcut to deserialize stream as `MessagePackObject` tree.
+
+Release 0.6.0 Beta1 - 2015/04/27
+
+  NEW FEATURE
+  * Add Type Embedding. Issue #47.
+
+  BUG FIXES
+  * MessagePackSerializer.Create now always returns new instance.
+  * Fix build problem related to interface generic parameter variance.
+
+Release 0.6.0 Beta2 - 2015/05/24
+
+  NEW FEATURE
+  * New utility method of SerializationContext to switch back the behavior to previous version's one.
+  * Add corlib only build (MsgPack.Unity3D.Micro). This build only depends mscorlib. This feature is experimental. Related to Issue #70.
+
+  IMPROVEMENTS
+  * Add many workarounds for AOT issues of Mono on iOS (in particular, Unity).
+  * System.DateTime, System.DateTimeOffset, System.Runtime.InteropServices.ComTypes.FILETIME are now serialized native representation by default, it keeps 100-nanosecond resolution, DateTimeKind, and Offset.
+    You can revert the behavior to the previous Unix Epoc via SerializationContext.DefaultDateTimeConversion or [MessagePackDateTimeMember] custom attribute. Issue #74
+  * System.DBNull become serializable now. Issue #72.
+
+  BUG FIXES
+  * Fix System.Object instance causes StackOverflowException. Issue #73
+
+Release 0.6.0 Beta3 - 2015/06/14
+
+  BUG FIXES
+  * Remove FILETIME dependency to avoid build error in Xamarin/Unity. Issue #87
+
+Release 0.6.0 Beta4 - 2015/07/05
+
+  BREAKING CHANGES / IMPROVEMENTS
+  * Unity3D DLL now only depends on mscorlib.dll. This breaks compabitlity because the library cannot recognize Stack<T>, Queue<T>, NameValueCollection, and System.Uri. If you want to these types support, use Unity3D.Full drop instead.
+
+  IMPROVEMENTS
+  * Non-SZ arrays (multidimensional arrays and vector with non-zero based) are supproted. Issue #81.
+
+  BUG FIXES
+  * Fix Unity source code to avoid nullable equality operator. Issue #88
+  * Fix MessagePackObject deserializer cannot handle empty collection correctly. Issue #92.
+  * Fix disposing "subtree" Unpacker twice causes Exception.
+
+Release 0.6.0 Beta5 - 2015/07/20
+
+  BREAKING CHANGES / IMPROVEMENTS
+  * Internal type-info encoding has changed, so encoded type-info is NOT compatible with 0.6.0 beta1-beta4.
+
+  IMPROVEMENTS
+  * Add built-in support for IReadOnlyCollection<T>, IReadOnlyList<T>, IReadOnlyDictionary<TKey, TValue>, based upon issue #91 and PR #93. Thank you @drewnoakes!
+  * Improve exception message for known type mapping error. Issue #95,
+
+  BUG FIXES
+  * Non-SZ arrays are not deserialized correctly in WP/Silverlight.
+
+Release 0.6.0 - 2015/08/09
+
+  IMPROVEMENTS
+  * ImmutableArray now supported.
+  * SerializerGenerator now support automatic dependent serializer(s) generation.
+  * Add SerializerContext.ResolveSerializer event to make pre-built serializer registration more robust. Issue #103.
+
+  BUG FIXES
+  * Fix Unpacker does not handle bin types and str8 type in skipping. PR #98, Thank you @webcoyote!
+  * Fix Unpacker does not handle ext types in skipping.
+  * Fix SerializerGenerator and mpu.exe do not handle EnumSerializationMethod. Issue #102.
+  * Fix SerializerGenerator and mpu.exe do not exclude types which are handled with built-in serializers. Issue #104.
+
+Release 0.6.1 - 2015/08/16
+
+  IMPROVEMENTS
+  * Recursive generation now supports generic arguments and array element types. Issue #106.
+  * New SerializerGenerator.GenerateSerializerCodeAssembly and GenerateSerializerSourceCodes, which return structured information including target types and serializer type names. It should improve pre-generation experience. Issue #107.
+
+  BUG FIXES
+  * Fix SerializerGenerator does not filter out built-in types when they are appeared in members instead of API arguments. Issue #105.
+  * Fix type embedding fails if the type name starts with its assembly simple name. Issue #108.
+
+Release 0.6.1.1 - 2015/08/16
+
+  This release is only zip release for Unity because other dists are not affected at all.
+
+  BUG FIXES
+  * Fix IL2CPP crash. Issue #101.
+
+Release 0.6.2 - 2015/08/30
+
+  BUG FIXES
+  * Fix built-in serializer for System.Object does not honor current context. Issue #111.
+
+  IMPROVEMENTS
+  * Add built-in System.Globalization.CultureInfo serializer. Issue #112.
+
+Release 0.6.3 - 2015/10/12
+
+  BUG FIXES
+  * Add new custom serializer registration option which registers nullable serializer together (this API is NOT available in Unity3D yet because of AOT issue). Issue #116.
+  * Fix reflection based serialization for non-public member fails for members which use generic type parameter(s). Issue #119
+  * Fix DateTimeOffset? serializer act different from DateTime? serializer for DateTimeSerializationMethod setting change. A part of issue #117
+  * Fix array element type is not processed recursively even if the IsRecursive option of serializer generator is true. Issue #120
+
+  IMPROVEMENTS
+  * Improve Unpacker performance.
+  * Add WithNullable feature to serializer generator. It specifies generating nullable companions together. Issue #121
+
+Release 0.6.4 - 2015/10/14
+
+  BUG FIXES
+  * Fix StackOverflowException on SerializerGenerator.GenerateSerializerCodes with WithNullable and IsRecursive. Issue #121(cont)
+
+Release 0.6.5 - 2015/10/20
+
+  BUG FIXES
+  * Fix enum handling in code generation for enum values which do not have corresponding single symbols. Issue #121(cont)
+
+  IMPROVEMENTS
+  * Improve Nullable<T> serializer source code for SerializerGenerator.GenerateSerializerCodes with WithNullable. Issue #121(cont)
+  * Add Unity AOT work around method MessagePackSerializer.PrepareType<T>(). This solves a part of issue #99 and an issue #124.
+  * Fix build issues in source tree release for Unity.
+    * mpu.exe --library now creates merged source tree.
+    * Add work arounds for Unity C# compiler issue for DictionaryMessagePackSerializer`3.cs
+    * Add UNITY_5 for UNITY compiler constant determination.
+  * Remove unnecessary Pack<T>() usage to avoid unexpected performance loss and/or Unity(and its Mono) C# compiler overload resolution failure.
+
+Release 0.6.5.1 - 2015/10/25
+
+  BUG FIXES
+  * mpu.exe -l option does not work in non-Windows environment. Issue #125.
+
+Release 0.6.6 - 2015/12/20
+
+  BUG FIXES
+  * Fix [MessagePackRuntimeType] fails when the type is declared in global namespace. Issue #137.
+
+Release 0.7.0-alpha1 - 2015/11/22
+
+  NEW FEATURES
+  * Add .NET Core support. Note that .NET Core does NOT support CodeDOM or persistance of AsemblyBuilder, so MsgPack for CLI .NET Core build cannot support code generation. To generate source code or assembly of serializers in non-Windows environment, you must use Mono with .NET 4.5 build. #Issue 128
+  * Add buffering option for Packer/Unpacker which can be enabled by PackerUnpackerStreamOptions.WithBuffering = true. It should improve performance for non-buffered stream like NetworkStream.
+
+  IMPROVEMENTS
+  * Exceptions now includes stream position for seekable stream or "offset from Unpacker construction" for non-seekable stream.
+  * Generated code now well structured which improves debuggability, it also remove some redundant expressions.
+  * Move throw statements from hot-path to improve performance a bit.
+
+  BREAKING CHANGES
+  * Generated serializers code has different structure, it might break your custom toolset which depends generated code structure.
+
+  BUG FIXES
+  * Fix Unpacker.Skip failes when the stream is fragmented such as raw NetworkStream.