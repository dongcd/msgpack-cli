--- conflicted
+++ resolved
@@ -323,20 +323,11 @@
 
 port_test()->
     Tests = test_data(),
-<<<<<<< HEAD
-    S=msgpack:pack([Tests]),
-    true = port_command(Port, S),
-    {[Tests],<<>>} = msgpack:unpack(S),
-    receive
-	{Port, {data, Data}}->  {[Tests], <<>>}=msgpack:unpack(Data)
-    after 1024-> ?assert(false)   end,
-=======
     ?assertEqual({[Tests],<<>>}, msgpack:unpack(msgpack:pack([Tests]))),
 
     Port = open_port({spawn, "ruby ../test/crosslang.rb"}, [binary, eof]),
     true = port_command(Port, msgpack:pack(Tests)),
     ?assertEqual({Tests, <<>>}, msgpack:unpack(port_receive(Port))),
->>>>>>> e629e878
     port_close(Port).
 
 test_p(Len,Term,OrigBin,Len) ->
