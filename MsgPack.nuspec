--- conflicted
+++ resolved
@@ -3,11 +3,7 @@
   <metadata>
     <id>MsgPack.Cli</id>
     <title>MessagePack for CLI</title>
-<<<<<<< HEAD
-    <version>0.3.2</version>
-=======
     <version>0.4.0</version>
->>>>>>> 874b4cd9
     <authors>FUJIWARA, Yusuke</authors>
     <owners>FUJIWARA, Yusuke</owners>
     <licenseUrl>http://www.apache.org/licenses/LICENSE-2.0</licenseUrl>
@@ -16,11 +12,7 @@
     <requireLicenseAcceptance>false</requireLicenseAcceptance>
     <description>MessagePack is fast, compact, and interoperable binary serialization format.
 This library provides MessagePack serialization/deserialization APIs.</description>
-<<<<<<< HEAD
-    <releaseNotes>This release implements issue#128 related specs based on update proposal v5.</releaseNotes>
-=======
     <releaseNotes>This release improves performance, adds str8 support, ext type support, improved serializer generator API, new abstract collection support, and some bug fixes.</releaseNotes>
->>>>>>> 874b4cd9
     <copyright>Copyright 2010-2013 FUJIWARA, Yusuke, all rights reserved.</copyright>
     <tags>Serialization MessagePack MsgPack Formatter Binary Serializer</tags>
     <dependencies />
